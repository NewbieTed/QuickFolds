--- conflicted
+++ resolved
@@ -33,13 +33,8 @@
      * @return A `BaseResponse` containing the validation error messages.
      */
     @ExceptionHandler(MethodArgumentNotValidException.class)
-<<<<<<< HEAD
-    public BaseResponse<String> handleValidationExceptions(MethodArgumentNotValidException ex) {
-        // Collect all field validation errors and format as a string
-=======
     public ResponseEntity<BaseResponse<Boolean>> handleValidationExceptions(MethodArgumentNotValidException ex) {
         // Collect all field validation errors and format them into a single string.
->>>>>>> bc18f56b
         String errors = ex.getBindingResult()
                 .getFieldErrors()
                 .stream()
@@ -53,15 +48,6 @@
     }
 
     /**
-<<<<<<< HEAD
-     * Handle generic exceptions for unexpected errors
-     *
-     * @param ex Exception
-     * @return BaseResponse with error details
-     */
-    @ExceptionHandler(Exception.class)
-    public BaseResponse<String> handleGenericExceptions(Exception ex) {
-=======
      * Handles requests made to non-existent endpoints.
      *
      * - Catches `NoHandlerFoundException` when an endpoint is not found.
@@ -103,15 +89,12 @@
      */
     @ExceptionHandler(IllegalArgumentException.class)
     public ResponseEntity<BaseResponse<Boolean>> handleIllegalArgumentException(IllegalArgumentException ex) {
->>>>>>> bc18f56b
         return BaseResponse.failure(
                 HttpStatus.BAD_REQUEST.value(),
                 ex.getMessage()
         );
     }
 
-<<<<<<< HEAD
-=======
     /**
      * Handles generic exceptions that are not explicitly caught by other handlers.
      *
@@ -143,5 +126,4 @@
                 "A critical error occurred: " + ex.getMessage()
         );
     }
->>>>>>> bc18f56b
 }