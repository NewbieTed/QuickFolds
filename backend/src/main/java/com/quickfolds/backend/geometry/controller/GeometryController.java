--- conflicted
+++ resolved
@@ -30,11 +30,7 @@
 @RequestMapping("/geometry")
 @RequiredArgsConstructor
 public class GeometryController {
-<<<<<<< HEAD
-
-=======
     // Service layer responsible for executing geometry-related operations.
->>>>>>> bc18f56b
     private final GeometryService geometryService;
 
     /**
@@ -48,13 +44,8 @@
      * @return ResponseEntity with a BaseResponse indicating success or failure.
      */
     @GetMapping("/fold")
-<<<<<<< HEAD
-    public BaseResponse<Boolean> fold(@Valid @RequestBody FoldRequest request) {
-
-=======
     public ResponseEntity<BaseResponse<Boolean>> fold(@Valid @RequestBody FoldRequest request) {
         // Validate that the request body is not null.
->>>>>>> bc18f56b
         if (request == null) {
             return BaseResponse.failure(HttpStatus.BAD_REQUEST.value(), "No request body provided");
         }
@@ -77,10 +68,7 @@
     @PostMapping("/annotate")
     public BaseResponse<Boolean> annotate(@Valid @RequestBody AnnotationRequest request) {
         // TODO: More checks needed
-<<<<<<< HEAD
-=======
         // Validate that the request body is not null.
->>>>>>> bc18f56b
         if (request == null) {
             return BaseResponse.failure(HttpStatus.BAD_REQUEST.value(), "No request body provided");
         }
@@ -93,17 +81,8 @@
 
         // Validate that the step ID in origami is provided.
         if (request.getStepIdInOrigami() == null) {
-<<<<<<< HEAD
             return BaseResponse.failure(HttpStatus.BAD_REQUEST.value(),
                     "Field 'stepIdInOrigami' in Annotate must not be null");
-        }
-
-        return BaseResponse.failure(HttpStatus.BAD_REQUEST.value(), "TEST");
-//        return  geometryService.annotate(request);
-=======
-            String errorMessage = "Step id in origami is null," +
-                    " verify if request is valid (null step id in origami)";
-            throw new IllegalArgumentException(errorMessage);
         }
 
         // Retrieve the list of face annotation requests.
@@ -125,7 +104,6 @@
 
         // Process the annotation request using the geometry service.
         return  geometryService.annotate(request);
->>>>>>> bc18f56b
     }
 
     /**
@@ -138,13 +116,8 @@
      * @return ResponseEntity with a BaseResponse indicating success.
      */
     @GetMapping("/get/step")
-<<<<<<< HEAD
-    public BaseResponse<Boolean> getStep(@RequestBody long request) {
-
-=======
     public ResponseEntity<BaseResponse<Boolean>> getStep(@RequestBody long request) {
         // TODO: Implement logic to retrieve and return the requested step.
->>>>>>> bc18f56b
 
         return BaseResponse.success();
     }
