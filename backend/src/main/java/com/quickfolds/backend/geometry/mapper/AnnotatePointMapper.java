--- conflicted
+++ resolved
@@ -17,12 +17,6 @@
  */
 @Mapper
 public interface AnnotatePointMapper {
-<<<<<<< HEAD
-
-
-    Long getIdbyIdInFace(@Param("faceId") long faceId, @Param("idInFace") int IdInFace);
-
-=======
     /**
      * Inserts a new annotated point into the database.
      *
@@ -31,7 +25,6 @@
      *
      * @param annotatedPoint The `AnnotatedPoint` entity representing the annotation.
      */
->>>>>>> bc18f56b
     void addByObj(@Param("annotatedPoint") AnnotatedPoint annotatedPoint);
 
     void deleteMultipleByIdInFace(@Param("faceId") long faceId,
