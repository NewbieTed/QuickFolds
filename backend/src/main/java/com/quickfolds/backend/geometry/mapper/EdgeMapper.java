package com.quickfolds.backend.geometry.mapper;

import org.apache.ibatis.annotations.Mapper;
import org.apache.ibatis.annotations.Param;

/**
 * MyBatis Mapper interface for handling database operations related to edges in an origami model.
 *
 * - Provides methods to insert, retrieve, and manage edges within an origami face.
 * - Uses MyBatis `@Mapper` annotation for SQL mapping.
 *
 * Dependencies:
 * - `Edge`: The database entity representing an edge in the origami model.
 */
@Mapper
public interface EdgeMapper {
<<<<<<< HEAD
    Long getIdByIdInFace(@Param("faceId") long faceId, @Param("edgeIdInFace") int edgeIdInFace);
=======
    /**
     * Retrieves the most recently added edge ID for a given step.
     *
     * - Useful for tracking the last inserted edge in a particular step.
     *
     * @param stepId The ID of the step for which to retrieve the most recent edge.
     * @return The database ID of the most recently inserted edge.
     */
    Long getMostRecentId(@Param("stepId") long stepId);

    /**
     * Retrieves the database ID of an edge using its position within a face.
     *
     * - Each edge within a face has a unique `idInFace` identifier.
     *
     * @param faceId The ID of the face containing the edge.
     * @param idInFace The identifier of the edge within the face.
     * @return The database ID of the corresponding edge.
     */
    Long getIdByIdInFace(@Param("faceId") long faceId, @Param("idInFace") int idInFace);

    /**
     * Inserts a new edge into the database.
     *
     * - Returns the generated primary key after insertion.
     * - Uses MyBatis `@Options(useGeneratedKeys = true, keyProperty = "edge.id")`
     *   to retrieve the generated key.
     *
     * @param edge The `Edge` entity to be inserted.
     * @return The generated database ID of the newly inserted edge.
     */
    Long addByObj(@Param("edge") Edge edge);
>>>>>>> bc18f56b
}<|MERGE_RESOLUTION|>--- conflicted
+++ resolved
@@ -14,9 +14,6 @@
  */
 @Mapper
 public interface EdgeMapper {
-<<<<<<< HEAD
-    Long getIdByIdInFace(@Param("faceId") long faceId, @Param("edgeIdInFace") int edgeIdInFace);
-=======
     /**
      * Retrieves the most recently added edge ID for a given step.
      *
@@ -49,5 +46,4 @@
      * @return The generated database ID of the newly inserted edge.
      */
     Long addByObj(@Param("edge") Edge edge);
->>>>>>> bc18f56b
 }