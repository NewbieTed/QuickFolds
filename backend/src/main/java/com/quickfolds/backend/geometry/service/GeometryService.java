package com.quickfolds.backend.geometry.service;

import com.quickfolds.backend.dto.BaseResponse;
import com.quickfolds.backend.geometry.constants.StepType;
import com.quickfolds.backend.geometry.mapper.AnnotateLineMapper;
import com.quickfolds.backend.geometry.mapper.AnnotatePointMapper;
import com.quickfolds.backend.geometry.mapper.FaceMapper;
import com.quickfolds.backend.geometry.mapper.StepMapper;
import com.quickfolds.backend.geometry.mapper.EdgeMapper;
import com.quickfolds.backend.geometry.model.database.AnnotatedLine;
import com.quickfolds.backend.geometry.model.database.AnnotatedPoint;
import com.quickfolds.backend.geometry.model.database.Step;
import com.quickfolds.backend.geometry.model.dto.*;
import jakarta.persistence.PersistenceException;
import lombok.RequiredArgsConstructor;
import org.springframework.http.HttpStatus;
import org.springframework.stereotype.Service;
import org.springframework.transaction.annotation.Transactional;

import java.util.List;


/**
 * Service class responsible for managing geometric operations in the origami system.
 * This includes creating initial geometry, handling annotation requests,
 * and managing face, edge, and point modifications.
 *
 * Dependencies:
 * - Mappers for database operations (FaceMapper, EdgeMapper, StepMapper, etc.).
 * - Uses transactional operations for consistency.
 *
 * Logging:
 * - Utilizes SLF4J for logging important actions and errors.
 */
@Service
@RequiredArgsConstructor
public class GeometryService {

    // Data mappers responsible for retrieving and modifying step-related data.
    private final StepMapper stepMapper;
<<<<<<< HEAD
    private final FaceMapper faceMapper;
    private final EdgeMapper edgeMapper;
=======
    private final StepTypeMapper stepTypeMapper;

    // Mapper for handling faces (polygonal regions) in an origami structure.
    private final FaceMapper faceMapper;

    // Mappers for handling edges and their relationships in origami.
    private final EdgeMapper edgeMapper;
    private final SideEdgeMapper sideEdgeMapper;
    private final EdgeTypeMapper edgeTypeMapper;

    // Mappers for handling origami points and their types (e.g., vertices, annotations).
    private final PointTypeMapper pointTypeMapper;
    private final OrigamiPointMapper origamiPointMapper;
    private final AnnotatePointMapper annotatePointMapper;

    // Mapper for handling annotated lines in origami structures.
>>>>>>> bc18f56b
    private final AnnotateLineMapper annotateLineMapper;
    private final AnnotatePointMapper annotatePointMapper;

<<<<<<< HEAD

    public BaseResponse<Boolean> fold(FoldRequest request) {
//        List<Integer> deletedFaces = request.getDeletedFaces();
//        List<FaceFoldRequest> faces = request.getFaces();
//
//        for (int deleteFaceId : deletedFaces) {
//            // TODO: Implement this SQL code
//            geometryMapper.deleteFaceByIdInOrigami(deleteFaceId);
//        }
        return BaseResponse.success();
    }

    @Transactional
    public BaseResponse<Boolean> annotate(AnnotationRequest request) {
=======
    // Logger for debugging and tracking operations in GeometryService.
    private static final Logger logger = LoggerFactory.getLogger(GeometryService.class);

    /**
     * Handles the folding process by updating and removing faces as necessary.
     *
     * @param request The request object containing the faces to delete and the new faces to add.
     * @return ResponseEntity with a BaseResponse indicating success.
     */
    public ResponseEntity<BaseResponse<Boolean>> fold(FoldRequest request) {
        // TODO: Implement deletion of faces and creation of new ones based on fold operation.
        return BaseResponse.success();
    }

    /**
     * Processes an annotation request, handling points and lines on origami faces.
     * Supports addition and deletion of annotations.
     *
     * - Retrieves and validates step and point types.
     * - Processes face annotations, deleting and adding points/lines as needed.
     * - Throws exceptions if invalid operations are attempted (e.g., deleting non-existent points/lines).
     *
     * @param request The annotation request containing face modifications.
     * @return ResponseEntity with a BaseResponse indicating success.
     * @throws DbException if step type or point type is missing in the database.
     * @throws IllegalArgumentException if:
     *         - A face ID is missing in the request.
     *         - Attempting to delete an annotated point that has dependent lines.
     *         - Attempting to delete or add a non-existent or duplicate point/line.
     */
    @Transactional
    public ResponseEntity<BaseResponse<Boolean>> annotate(AnnotationRequest request) {
        // TODO: Do not delete vertices
        // TODO: Do not delete edges
        // Extract origami and step information.
>>>>>>> bc18f56b
        long origamiId = request.getOrigamiId();
        int stepIdInOrigami = request.getStepIdInOrigami();
        List<FaceAnnotateRequest> faces = request.getFaces();

        // TODO: Case overwrite

<<<<<<< HEAD

        try {
            for (FaceAnnotateRequest face : faces) {
                int faceIdInOrigami = face.getIdInOrigami();
                Annotation annotations = face.getAnnotations();

                long faceId = faceMapper.getIdByFaceIdInOrigami(origamiId, faceIdInOrigami);

                String stepType = StepType.ANNOTATE;
                Long stepTypeId = stepMapper.getStepTypeByName(stepType);
=======
        // Retrieve step type ID for annotation.
        Long stepTypeId = stepTypeMapper.getIdByName(StepType.ANNOTATE);
        if (stepTypeId == null) {
            throw new DbException("Unknown step type: " + StepType.ANNOTATE + ", check if DB is set correctly");
        }

        // Retrieve point type ID for annotated points.
        Long pointTypeId = pointTypeMapper.getIdByName(PointType.ANNOTATED_POINT);
        if (pointTypeId == null) {
            throw new DbException("Unknown point type: " + PointType.ANNOTATED_POINT + ", check if DB is set correctly");
        }

        // Process each face annotation in the request.
        for (FaceAnnotateRequest face : request.getFaces()) {
            // TODO: Check for null for wrappers
            long faceId = getFaceId(origamiId, face.getIdInOrigami());
            Long stepId = createStep(origamiId, stepTypeId, stepIdInOrigami);

            deleteAnnotatedLines(origamiId, faceId, stepId, face.getAnnotations().getDeletedLines());
            deleteAnnotatedPoints(origamiId, faceId, stepId, face.getAnnotations().getDeletedPoints());
            addAnnotatedPoints(faceId, stepId, pointTypeId, face.getAnnotations().getPoints());
            addAnnotatedLines(faceId, stepId, face.getAnnotations().getLines());
        }

        return BaseResponse.success();
    }


    /**
     * Retrieves the database ID for a face using its ID in origami.
     * @param origamiId The ID of the origami.
     * @param faceIdInOrigami The face ID in the origami structure.
     * @return The database ID of the face.
     * @throws IllegalArgumentException if the face ID is missing.
     */
    private long getFaceId(long origamiId, Integer faceIdInOrigami) {
        if (faceIdInOrigami == null) {
            throw new IllegalArgumentException("Face id in origami not given, " +
                    "verify if request is valid (no face in origami id)");
        }
        return faceMapper.getIdByFaceIdInOrigami(origamiId, faceIdInOrigami);
    }

    /**
     * Creates a new step in the annotation process for an origami.
     * @param origamiId The ID of the origami.
     * @param stepTypeId The step type identifier.
     * @param stepIdInOrigami The step number in the origami.
     * @return The database ID of the newly created step.
     */
    private Long createStep(long origamiId,Long stepTypeId, int stepIdInOrigami) {
        Step step = new Step();
        step.setOrigamiId(origamiId);
        step.setStepTypeId(stepTypeId);
        step.setIdInOrigami(stepIdInOrigami);
        stepMapper.addByObj(step);
        return stepMapper.getIdByIdInOrigami(origamiId, stepIdInOrigami);
    }

    /**
     * Deletes annotated points from a face.
     * @param origamiId The ID of the origami.
     * @param faceId The ID of the face.
     * @param stepId The step ID in which the deletion occurs.
     * @param deletedPointIdsInFace List of point IDs in face to delete.
     * @throws IllegalArgumentException if points are referenced by existing lines or do not exist.
     */
    private void deleteAnnotatedPoints(long origamiId, long faceId, Long stepId, List<Integer> deletedPointIdsInFace) {
        if (deletedPointIdsInFace == null || deletedPointIdsInFace.isEmpty()) return;

        // Recover the actual point IDs
        List<Long> deletedPointIds = origamiPointMapper.getIdsByIdInFace(faceId, deletedPointIdsInFace);

        // Check if any points have dependent lines
        List<Long> dependentLines = annotateLineMapper.getDependentIds(faceId, deletedPointIds);
        if (!dependentLines.isEmpty()) {
            throw new IllegalArgumentException("Dependent lines detected for deleted points, " +
                    "verify if request is valid (line dependency)");
        }

        // Perform deletion
        int rowsUpdated = origamiPointMapper.deleteMultipleByIdInFace(faceId, deletedPointIdsInFace, stepId);

        // Validate the deletion
        validateDeletion(origamiId, faceId, deletedPointIdsInFace, rowsUpdated,
                "annotated point", origamiPointMapper.getIdsByIdInFace(faceId, deletedPointIdsInFace));
    }


    /**
     * Deletes annotated lines from a face.
     * @param origamiId The ID of the origami.
     * @param faceId The ID of the face.
     * @param stepId The step ID in which the deletion occurs.
     * @param deletedLineIdsInFace List of line IDs in face to delete.
     * @throws IllegalArgumentException if lines do not exist.
     */
    private void deleteAnnotatedLines(long origamiId, long faceId, Long stepId, List<Integer> deletedLineIdsInFace) {
        if (deletedLineIdsInFace == null || deletedLineIdsInFace.isEmpty()) return;

        // Perform deletion
        int rowsUpdated = annotateLineMapper.deleteMultipleByIdInFace(faceId, deletedLineIdsInFace, stepId);

        // Validate the deletion
        validateDeletion(origamiId, faceId, deletedLineIdsInFace, rowsUpdated,
                "annotated line", annotateLineMapper.getsIdsByIdInFace(faceId, deletedLineIdsInFace));
    }


    /**
     * Adds new annotated points to a face.
     * @param faceId The ID of the face.
     * @param stepId The step ID in which the addition occurs.
     * @param pointTypeId The point type ID.
     * @param points List of new points to add.
     * @throws IllegalArgumentException if duplicate points exist.
     */
    private void addAnnotatedPoints(long faceId, Long stepId, Long pointTypeId, List<PointAnnotationRequest> points) {
        if (points == null || points.isEmpty()) return;

        // Check for duplicate points
        List<Integer> idsInFace = points.stream().map(PointAnnotationRequest::getIdInFace).toList();
        if (!origamiPointMapper.getIdsByIdInFace(faceId, idsInFace).isEmpty()) {
            throw new IllegalArgumentException("Duplicate points detected, " +
                    "verify if request is valid (duplicate annotated points).");
        }
>>>>>>> bc18f56b

                if (stepTypeId == null) {
                    return BaseResponse.failure(HttpStatus.INTERNAL_SERVER_ERROR.value(),
                            "Unknown step name: " + stepType + ", verify if DB is correct");
                }

                Step newStep = new Step();
                newStep.setOrigamiId(origamiId);
                newStep.setIdInOrigami(stepIdInOrigami);

                Long stepId = stepMapper.addByObj(newStep);

                List<Integer> deletedLinesIdInFace = face.getAnnotations().getDeletedLines();
                int numUpdatedRows = annotateLineMapper.deleteMultipleByIdInFace(faceId,
                        deletedLinesIdInFace, stepId);
                if (numUpdatedRows > deletedLinesIdInFace.size()) {
                    return BaseResponse.failure(HttpStatus.INTERNAL_SERVER_ERROR.value(),
                            "Extra rows are updated after deleting annotated lines, verify if DB is correct");
                } else if (numUpdatedRows < deletedLinesIdInFace.size()) {
                    List<Long> presentRows = annotateLineMapper.getMultipleId(faceId, deletedLinesIdInFace);
                    if (presentRows.size() > numUpdatedRows) {
                        return BaseResponse.failure(HttpStatus.BAD_REQUEST.value(),
                                "Invalid annotated line id(s) found in face id " +
                                        faceId + " for origami" + origamiId +
                                        ", verify if request is valid (double deletion)");
                    } else if (presentRows.size() == numUpdatedRows) {
                        return BaseResponse.failure(HttpStatus.BAD_REQUEST.value(),
                                "Invalid annotated line id(s) found in face id " +
                                        faceId + " for origami" + origamiId +
                                        ", verify if request is valid (no such annotated line)");
                    } else {
                        return BaseResponse.failure(HttpStatus.INTERNAL_SERVER_ERROR.value(),
                                "Impossible state reached, verify backend/DB is " +
                                        "correct (delete annotated line)");
                    }
                }

<<<<<<< HEAD
=======
    /**
     * Adds new annotated lines to a face.
     * @param faceId The ID of the face.
     * @param stepId The step ID in which the addition occurs.
     * @param lines List of new lines to add.
     */
    private void addAnnotatedLines(long faceId, Long stepId, List<LineAnnotationRequest> lines) {
        if (lines == null || lines.isEmpty()) return;

        // TODO: Check if points are present
        // Insert new lines
        for (LineAnnotationRequest lineRequest : lines) {
            AnnotatedLine line = new AnnotatedLine();
            line.setStepId(stepId);
            line.setFaceId(faceId);
            line.setIdInFace(lineRequest.getIdInFace());

            // TODO: Check if exists
            line.setPoint1Id(origamiPointMapper.getIdByIdInFace(faceId, lineRequest.getPoint1IdInOrigami()));
            line.setPoint2Id(origamiPointMapper.getIdByIdInFace(faceId, lineRequest.getPoint2IdInOrigami()));

            annotateLineMapper.addByObj(line);
        }
    }


    /**
     * Validates whether a deletion operation was successful and raises appropriate exceptions if issues are found.
     * @param origamiId The ID of the origami.
     * @param faceId The ID of the face.
     * @param deletedIds The list of IDs that were attempted to be deleted.
     * @param numUpdatedRows The number of rows successfully deleted.
     * @param entityType A string indicating the type of entity (e.g., "annotated point" or "annotated line").
     * @param presentRows The list of IDs that still exist in the database.
     * @throws IllegalArgumentException if deletion request contains invalid IDs.
     * @throws DbException if an impossible state is reached.
     */
    private void validateDeletion(long origamiId, long faceId, List<Integer> deletedIds,
                                  int numUpdatedRows, String entityType, List<Long> presentRows) {
        if (numUpdatedRows > deletedIds.size()) {
            String errorMessage = "Extra rows are updated after deleting " + entityType + "s, verify if DB is correct";
            logger.error(errorMessage);
            throw new DbException(errorMessage);
        } else if (numUpdatedRows < deletedIds.size()) {
            if (presentRows.size() > numUpdatedRows) {
                String errorMessage = "Invalid " + entityType + " id(s) found in face id " +
                        faceId + " for origami " + origamiId + ", verify if request is valid (double deletion)";
                logger.error(errorMessage);
                throw new IllegalArgumentException(errorMessage);
            } else if (presentRows.size() == numUpdatedRows) {
                String errorMessage = "Invalid " + entityType + " id(s) found in face id " +
                        faceId + " for origami " + origamiId + ", " +
                        "verify if request is valid (no such " + entityType + ")";
                logger.error(errorMessage);
                throw new IllegalArgumentException(errorMessage);
            } else {
                String errorMessage = "Impossible state reached, " +
                        "verify backend/DB is correct (delete " + entityType + ")";
                logger.error(errorMessage);
                throw new DbException(errorMessage);
            }
        }
    }

    /**
     * Constructs the initial geometry of a newly created origami.
     * Creates a base face with four vertices and four edges.
     *
     * @param origamiId The ID of the origami for which geometry is built.
     */
    public void buildInitialOrigamiGeometry(Long origamiId) {
        Long stepId = buildInitialStep(origamiId);
>>>>>>> bc18f56b

                // TODO: Check if lines are present
                annotatePointMapper.deleteMultipleByIdInFace(faceId,
                        face.getAnnotations().getDeletedPoints(), stepId);

<<<<<<< HEAD
                List<PointAnnotationRequest> pointAnnotationRequests = face.getAnnotations().getPoints();

                for (PointAnnotationRequest pointAnnotationRequest : pointAnnotationRequests) {
                    AnnotatedPoint point = new AnnotatedPoint();

                    Integer edgeIdInFace = pointAnnotationRequest.getOnEdgeIdInFace();
                    Long edgeId = null;

                    if (edgeIdInFace != null) {
                        // issue: how to get the edge when a point is on an edge
                        edgeId = edgeMapper.getIdByIdInFace(faceId, pointAnnotationRequest.getOnEdgeIdInFace());
                    }

                    point.setStepId(stepId);
                    point.setFaceId(faceId);
                    point.setXPos(pointAnnotationRequest.getX());
                    point.setYPos(pointAnnotationRequest.getY());
                    point.setIdInFace(pointAnnotationRequest.getIdInFace());
                    point.setOnEdgeId(edgeId);
                    point.setIdInFace(pointAnnotationRequest.getIdInFace());

                    point.setCreatedBy(null);
                    point.setUpdatedBy(null);

                    annotatePointMapper.addByObj(point);
                }

                // TODO: Check if points are present
                List<LineAnnotationRequest> lineAnnotationRequests = face.getAnnotations().getLines();

                for (LineAnnotationRequest lineAnnotationRequest : lineAnnotationRequests) {
                    AnnotatedLine line = new AnnotatedLine();

                    Long point1Id = annotatePointMapper.getIdbyIdInFace(faceId,
                            lineAnnotationRequest.getPoint1IdInOrigami());
                    Long point2Id = annotatePointMapper.getIdbyIdInFace(faceId,
                            lineAnnotationRequest.getPoint2IdInOrigami());

                    line.setStepId(stepId);
                    line.setFaceId(faceId);
                    line.setPoint1Id(point1Id);
                    line.setPoint2Id(point2Id);
                    line.setIdInFace(lineAnnotationRequest.getIdInFace());

                    line.setCreatedBy(null);
                    line.setUpdatedBy(null);

                    annotateLineMapper.addByObj(line);
                }
            }
        } catch (PersistenceException e) {
            return BaseResponse.failure(HttpStatus.INTERNAL_SERVER_ERROR.value(),
                    "SQL error occurred: " + e.getMessage());
        } catch (Exception e) {
            return BaseResponse.failure(HttpStatus.INTERNAL_SERVER_ERROR.value(),
                    "Unexpected error occurred: " + e.getMessage());
=======
        // Initialize four vertices at the corners.
        buildInitialVertices(stepId, faceId);

        // Create four edges connecting the vertices.
        buildInitialEdges(stepId, faceId);
    }

    /**
     * Creates the initial step for a newly created origami.
     * This step represents the creation event of the origami.
     *
     * @param origamiId The ID of the origami for which the step is created.
     * @return The database ID of the created step.
     * @throws DbException if the step type does not exist in the database.
     */
    public Long buildInitialStep(Long origamiId) {
        // Retrieve the step type ID from the database.
        String stepType = StepType.CREATE;
        Long stepTypeId = stepTypeMapper.getIdByName(stepType);

        // Create a new step entry in the database.
        Step step = new Step();
        step.setOrigamiId(origamiId);
        step.setStepTypeId(stepTypeId);
        step.setIdInOrigami(0);
        stepMapper.addByObj(step);

        // Retrieve and return the generated step ID.
        return stepMapper.getIdByIdInOrigami(origamiId, 0);
    }

    /**
     * Creates the initial face of an origami model.
     * This represents the base shape before any modifications.
     *
     * @param origamiId The ID of the origami for which the face is created.
     * @param stepId The ID of the step in which the face is created.
     * @return The database ID of the created face.
     */
    public Long buildInitialFace(Long origamiId, Long stepId) {
        // Create a default face associated with the given origami and step.
        Face face = new Face();
        face.setOrigamiId(origamiId);
        face.setStepId(stepId);
        face.setIdInOrigami(0);  // Default face index (0-based)
        faceMapper.addByObj(face);

        // Retrieve and return the generated face ID.
        return faceMapper.getIdByFaceIdInOrigami(origamiId, 0);
    }

    /**
     * Creates four initial vertices (corners) for the default face in an origami model.
     * The vertices are arranged in a 3x3 square formation.
     *
     * @param stepId The ID of the step in which the vertices are created.
     * @param faceId The ID of the face to which the vertices belong.
     */
    public void buildInitialVertices(Long stepId, Long faceId) {
        // Retrieve the vertex point type ID from the database.
        String pointType = PointType.VERTEX;
        Long pointTypeId = pointTypeMapper.getIdByName(pointType);

        for (int i = 0; i < 4; i++) {
            double x = (i == 1 || i == 2) ? 3.0 : 0.0;
            double y = (i == 2 || i == 3) ? 3.0 : 0.0;

            OrigamiPoint vertex = new OrigamiPoint();
            vertex.setStepId(stepId);
            vertex.setFaceId(faceId);
            vertex.setPointTypeId(pointTypeId);
            vertex.setXPos(x);
            vertex.setYPos(y);
            vertex.setIdInFace(i);

            // Store vertex in the database.
            origamiPointMapper.addByObj(vertex);
>>>>>>> bc18f56b
        }
        return BaseResponse.success();
    }

<<<<<<< HEAD
=======

    /**
     * Creates four initial edges that connect the four vertices of the default face.
     *
     * @param stepId The ID of the step in which the edges are created.
     * @param faceId The ID of the face to which the edges belong.
     */
    public void buildInitialEdges(Long stepId, Long faceId) {
        // Retrieve the side edge type ID from the database.
        String edgeType = EdgeType.SIDE;
        Long edgeTypeId = edgeTypeMapper.getEdgeTypeByName(edgeType);

        for (int i = 0; i < 4; i++) {
            // Create edge record.
            Edge edge = new Edge();
            edge.setStepId(stepId);
            edge.setEdgeTypeId(edgeTypeId);
            edgeMapper.addByObj(edge);

            // Retrieve the most recently added edge ID.
            Long edgeId = edgeMapper.getMostRecentId(stepId);

            // Associate edge with vertices.
            SideEdge sideEdge = new SideEdge();
            Long vertex1Id = origamiPointMapper.getIdByIdInFace(faceId, i);
            Long vertex2Id = origamiPointMapper.getIdByIdInFace(faceId, (i + 1) % 4);
            sideEdge.setEdgeId(edgeId);
            sideEdge.setVertex1Id(vertex1Id);
            sideEdge.setVertex2Id(vertex2Id);
            sideEdge.setFaceId(faceId);
            sideEdge.setIdInFace(i);

            // Store edge connection in the database.
            sideEdgeMapper.addByObj(sideEdge);
        }
    }
>>>>>>> bc18f56b
}<|MERGE_RESOLUTION|>--- conflicted
+++ resolved
@@ -38,10 +38,6 @@
 
     // Data mappers responsible for retrieving and modifying step-related data.
     private final StepMapper stepMapper;
-<<<<<<< HEAD
-    private final FaceMapper faceMapper;
-    private final EdgeMapper edgeMapper;
-=======
     private final StepTypeMapper stepTypeMapper;
 
     // Mapper for handling faces (polygonal regions) in an origami structure.
@@ -58,26 +54,8 @@
     private final AnnotatePointMapper annotatePointMapper;
 
     // Mapper for handling annotated lines in origami structures.
->>>>>>> bc18f56b
     private final AnnotateLineMapper annotateLineMapper;
-    private final AnnotatePointMapper annotatePointMapper;
-
-<<<<<<< HEAD
-
-    public BaseResponse<Boolean> fold(FoldRequest request) {
-//        List<Integer> deletedFaces = request.getDeletedFaces();
-//        List<FaceFoldRequest> faces = request.getFaces();
-//
-//        for (int deleteFaceId : deletedFaces) {
-//            // TODO: Implement this SQL code
-//            geometryMapper.deleteFaceByIdInOrigami(deleteFaceId);
-//        }
-        return BaseResponse.success();
-    }
-
-    @Transactional
-    public BaseResponse<Boolean> annotate(AnnotationRequest request) {
-=======
+
     // Logger for debugging and tracking operations in GeometryService.
     private static final Logger logger = LoggerFactory.getLogger(GeometryService.class);
 
@@ -113,25 +91,12 @@
         // TODO: Do not delete vertices
         // TODO: Do not delete edges
         // Extract origami and step information.
->>>>>>> bc18f56b
         long origamiId = request.getOrigamiId();
         int stepIdInOrigami = request.getStepIdInOrigami();
         List<FaceAnnotateRequest> faces = request.getFaces();
 
         // TODO: Case overwrite
 
-<<<<<<< HEAD
-
-        try {
-            for (FaceAnnotateRequest face : faces) {
-                int faceIdInOrigami = face.getIdInOrigami();
-                Annotation annotations = face.getAnnotations();
-
-                long faceId = faceMapper.getIdByFaceIdInOrigami(origamiId, faceIdInOrigami);
-
-                String stepType = StepType.ANNOTATE;
-                Long stepTypeId = stepMapper.getStepTypeByName(stepType);
-=======
         // Retrieve step type ID for annotation.
         Long stepTypeId = stepTypeMapper.getIdByName(StepType.ANNOTATE);
         if (stepTypeId == null) {
@@ -258,46 +223,39 @@
             throw new IllegalArgumentException("Duplicate points detected, " +
                     "verify if request is valid (duplicate annotated points).");
         }
->>>>>>> bc18f56b
-
-                if (stepTypeId == null) {
-                    return BaseResponse.failure(HttpStatus.INTERNAL_SERVER_ERROR.value(),
-                            "Unknown step name: " + stepType + ", verify if DB is correct");
+
+        // Insert new points
+        for (PointAnnotationRequest pointRequest : points) {
+            OrigamiPoint point = new OrigamiPoint();
+            point.setStepId(stepId);
+            point.setFaceId(faceId);
+            point.setPointTypeId(pointTypeId);
+            point.setXPos(pointRequest.getX());
+            point.setYPos(pointRequest.getY());
+            point.setIdInFace(pointRequest.getIdInFace());
+
+            origamiPointMapper.addByObj(point);
+            Long pointId = origamiPointMapper.getIdByIdInFace(faceId, pointRequest.getIdInFace());
+
+            // Add corresponding AnnotatedPoint
+            AnnotatedPoint annotatedPoint = new AnnotatedPoint();
+            annotatedPoint.setPointId(pointId);
+
+            // Check if the point is associated with an edge
+            Integer edgeIdInFace = pointRequest.getOnEdgeIdInFace();
+            if (edgeIdInFace != null) {
+                Long edgeId = edgeMapper.getIdByIdInFace(faceId, edgeIdInFace);
+                if (edgeId == null) {
+                    throw new IllegalArgumentException("Edge id in face does not match with anything in DB, " +
+                            "verify if request is valid (no edge id in face entry in DB)");
                 }
-
-                Step newStep = new Step();
-                newStep.setOrigamiId(origamiId);
-                newStep.setIdInOrigami(stepIdInOrigami);
-
-                Long stepId = stepMapper.addByObj(newStep);
-
-                List<Integer> deletedLinesIdInFace = face.getAnnotations().getDeletedLines();
-                int numUpdatedRows = annotateLineMapper.deleteMultipleByIdInFace(faceId,
-                        deletedLinesIdInFace, stepId);
-                if (numUpdatedRows > deletedLinesIdInFace.size()) {
-                    return BaseResponse.failure(HttpStatus.INTERNAL_SERVER_ERROR.value(),
-                            "Extra rows are updated after deleting annotated lines, verify if DB is correct");
-                } else if (numUpdatedRows < deletedLinesIdInFace.size()) {
-                    List<Long> presentRows = annotateLineMapper.getMultipleId(faceId, deletedLinesIdInFace);
-                    if (presentRows.size() > numUpdatedRows) {
-                        return BaseResponse.failure(HttpStatus.BAD_REQUEST.value(),
-                                "Invalid annotated line id(s) found in face id " +
-                                        faceId + " for origami" + origamiId +
-                                        ", verify if request is valid (double deletion)");
-                    } else if (presentRows.size() == numUpdatedRows) {
-                        return BaseResponse.failure(HttpStatus.BAD_REQUEST.value(),
-                                "Invalid annotated line id(s) found in face id " +
-                                        faceId + " for origami" + origamiId +
-                                        ", verify if request is valid (no such annotated line)");
-                    } else {
-                        return BaseResponse.failure(HttpStatus.INTERNAL_SERVER_ERROR.value(),
-                                "Impossible state reached, verify backend/DB is " +
-                                        "correct (delete annotated line)");
-                    }
-                }
-
-<<<<<<< HEAD
-=======
+                annotatedPoint.setOnEdgeId(edgeId);
+            }
+            annotatePointMapper.addByObj(annotatedPoint);
+        }
+    }
+
+
     /**
      * Adds new annotated lines to a face.
      * @param faceId The ID of the face.
@@ -370,70 +328,9 @@
      */
     public void buildInitialOrigamiGeometry(Long origamiId) {
         Long stepId = buildInitialStep(origamiId);
->>>>>>> bc18f56b
-
-                // TODO: Check if lines are present
-                annotatePointMapper.deleteMultipleByIdInFace(faceId,
-                        face.getAnnotations().getDeletedPoints(), stepId);
-
-<<<<<<< HEAD
-                List<PointAnnotationRequest> pointAnnotationRequests = face.getAnnotations().getPoints();
-
-                for (PointAnnotationRequest pointAnnotationRequest : pointAnnotationRequests) {
-                    AnnotatedPoint point = new AnnotatedPoint();
-
-                    Integer edgeIdInFace = pointAnnotationRequest.getOnEdgeIdInFace();
-                    Long edgeId = null;
-
-                    if (edgeIdInFace != null) {
-                        // issue: how to get the edge when a point is on an edge
-                        edgeId = edgeMapper.getIdByIdInFace(faceId, pointAnnotationRequest.getOnEdgeIdInFace());
-                    }
-
-                    point.setStepId(stepId);
-                    point.setFaceId(faceId);
-                    point.setXPos(pointAnnotationRequest.getX());
-                    point.setYPos(pointAnnotationRequest.getY());
-                    point.setIdInFace(pointAnnotationRequest.getIdInFace());
-                    point.setOnEdgeId(edgeId);
-                    point.setIdInFace(pointAnnotationRequest.getIdInFace());
-
-                    point.setCreatedBy(null);
-                    point.setUpdatedBy(null);
-
-                    annotatePointMapper.addByObj(point);
-                }
-
-                // TODO: Check if points are present
-                List<LineAnnotationRequest> lineAnnotationRequests = face.getAnnotations().getLines();
-
-                for (LineAnnotationRequest lineAnnotationRequest : lineAnnotationRequests) {
-                    AnnotatedLine line = new AnnotatedLine();
-
-                    Long point1Id = annotatePointMapper.getIdbyIdInFace(faceId,
-                            lineAnnotationRequest.getPoint1IdInOrigami());
-                    Long point2Id = annotatePointMapper.getIdbyIdInFace(faceId,
-                            lineAnnotationRequest.getPoint2IdInOrigami());
-
-                    line.setStepId(stepId);
-                    line.setFaceId(faceId);
-                    line.setPoint1Id(point1Id);
-                    line.setPoint2Id(point2Id);
-                    line.setIdInFace(lineAnnotationRequest.getIdInFace());
-
-                    line.setCreatedBy(null);
-                    line.setUpdatedBy(null);
-
-                    annotateLineMapper.addByObj(line);
-                }
-            }
-        } catch (PersistenceException e) {
-            return BaseResponse.failure(HttpStatus.INTERNAL_SERVER_ERROR.value(),
-                    "SQL error occurred: " + e.getMessage());
-        } catch (Exception e) {
-            return BaseResponse.failure(HttpStatus.INTERNAL_SERVER_ERROR.value(),
-                    "Unexpected error occurred: " + e.getMessage());
-=======
+
+        Long faceId = buildInitialFace(origamiId, stepId);
+
         // Initialize four vertices at the corners.
         buildInitialVertices(stepId, faceId);
 
@@ -511,13 +408,9 @@
 
             // Store vertex in the database.
             origamiPointMapper.addByObj(vertex);
->>>>>>> bc18f56b
-        }
-        return BaseResponse.success();
-    }
-
-<<<<<<< HEAD
-=======
+        }
+    }
+
 
     /**
      * Creates four initial edges that connect the four vertices of the default face.
@@ -554,5 +447,4 @@
             sideEdgeMapper.addByObj(sideEdge);
         }
     }
->>>>>>> bc18f56b
 }