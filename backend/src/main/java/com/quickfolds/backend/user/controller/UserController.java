--- conflicted
+++ resolved
@@ -42,12 +42,8 @@
      * @return ResponseEntity containing a BaseResponse with the principal (user details).
      */
     @GetMapping("/getUser")
-<<<<<<< HEAD
-    public BaseResponse<?> getUser() {
-=======
     public ResponseEntity<BaseResponse<Object>> getUser() {
         // Retrieve the authenticated user from the security context.
->>>>>>> bc18f56b
         Object principal = SecurityContextHolder.getContext().getAuthentication().getPrincipal();
 
         // Return the user details in a standard API response.
