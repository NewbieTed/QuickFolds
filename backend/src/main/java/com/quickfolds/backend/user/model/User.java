package com.quickfolds.backend.user.model;

<<<<<<< HEAD
import com.fasterxml.jackson.annotation.JsonIgnore;
import com.quickfolds.backend.community.model.Origami;
import jakarta.persistence.*;
import lombok.*;
=======
import jakarta.persistence.Column;
import jakarta.persistence.Entity;
import jakarta.persistence.Table;
import jakarta.persistence.Id;
import jakarta.persistence.GeneratedValue;
import jakarta.persistence.GenerationType;
import lombok.AllArgsConstructor;
import lombok.Data;
import lombok.NoArgsConstructor;
>>>>>>> 2da94d4f

import java.time.OffsetDateTime;

/**
 * Represents a user entity in the system.
 * Maps to the "users" table in the database.
 */
@Data
@NoArgsConstructor
@AllArgsConstructor
@Entity
@Table(name = "users")
public class User {

    /**
     * Primary key for the User table.
     * Auto-generated value for each User record.
     */
    @Id
    @GeneratedValue(strategy = GenerationType.IDENTITY)
    @Column(name = "id", nullable = false, updatable = false)
    private Long id;

<<<<<<< HEAD
    @Getter
    @Setter
    @Column(name = "username", nullable = false, unique = true)
    private String username;

    @Getter
    @Setter
=======
    /**
     * Unique username for the user.
     * Acts as a unique identifier for user login or interaction.
     */
    @Column(name = "username", nullable = false, unique = true)
    private String username;

    /**
     * Encrypted password for the user.
     * This field is stored securely.
     */
>>>>>>> 2da94d4f
    @Column(name = "password", nullable = false)
    private String password;

    /**
     * Identifier of the user who created this record.
     * May be null if not explicitly set.
     */
    @Column(name = "created_by")
    private String createdBy;

    /**
     * Identifier of the user who last updated this record.
     * May be null if not explicitly set.
     */
    @Column(name = "updated_by")
    private String updatedBy;

    /**
     * Timestamp when this user record was created.
     * Automatically set at the time of creation and not updatable.
     */
    @Column(name = "created_at", nullable = false, updatable = false)
    private OffsetDateTime createdAt;

    /**
     * Timestamp when this user record was last updated.
     * Updated automatically when the record is modified.
     */
    @Column(name = "updated_at")
    private OffsetDateTime updatedAt;
<<<<<<< HEAD

    // Lazy-loaded one to many fields
    @OneToMany(mappedBy = "user", fetch = FetchType.LAZY, cascade = CascadeType.ALL)
    @JsonIgnore
    private List<Origami> origamis;


=======
>>>>>>> 2da94d4f
}<|MERGE_RESOLUTION|>--- conflicted
+++ resolved
@@ -1,11 +1,9 @@
 package com.quickfolds.backend.user.model;
 
-<<<<<<< HEAD
 import com.fasterxml.jackson.annotation.JsonIgnore;
 import com.quickfolds.backend.community.model.Origami;
 import jakarta.persistence.*;
 import lombok.*;
-=======
 import jakarta.persistence.Column;
 import jakarta.persistence.Entity;
 import jakarta.persistence.Table;
@@ -15,8 +13,6 @@
 import lombok.AllArgsConstructor;
 import lombok.Data;
 import lombok.NoArgsConstructor;
->>>>>>> 2da94d4f
-
 import java.time.OffsetDateTime;
 
 /**
@@ -39,19 +35,12 @@
     @Column(name = "id", nullable = false, updatable = false)
     private Long id;
 
-<<<<<<< HEAD
-    @Getter
-    @Setter
-    @Column(name = "username", nullable = false, unique = true)
-    private String username;
-
-    @Getter
-    @Setter
-=======
     /**
      * Unique username for the user.
      * Acts as a unique identifier for user login or interaction.
      */
+    @Getter
+    @Setter
     @Column(name = "username", nullable = false, unique = true)
     private String username;
 
@@ -59,7 +48,8 @@
      * Encrypted password for the user.
      * This field is stored securely.
      */
->>>>>>> 2da94d4f
+    @Getter
+    @Setter
     @Column(name = "password", nullable = false)
     private String password;
 
@@ -90,14 +80,5 @@
      */
     @Column(name = "updated_at")
     private OffsetDateTime updatedAt;
-<<<<<<< HEAD
-
-    // Lazy-loaded one to many fields
-    @OneToMany(mappedBy = "user", fetch = FetchType.LAZY, cascade = CascadeType.ALL)
-    @JsonIgnore
-    private List<Origami> origamis;
-
-
-=======
->>>>>>> 2da94d4f
+  
 }