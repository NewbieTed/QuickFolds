spring:
  datasource:
    url: jdbc:postgresql://${LOCAL_DB_HOST}:${LOCAL_DB_PORT}/${LOCAL_DB_NAME}
    username: ${LOCAL_DB_USER}
    password: ${LOCAL_DB_PASSWORD}
    driver-class-name: org.postgresql.Driver
  jpa:
    hibernate:
      ddl-auto: update
    show-sql: true
  mvc:
    throw-exception-if-no-handler-found: true
  web:
    resources:
      add-mappings: false

mybatis:
  mapper-locations: classpath:mappers/**/*.xml
#  configuration:
#    log-impl: org.apache.ibatis.logging.stdout.StdOutImpl

jwt:
  secret: ${JWT_SECRET:secret}

<<<<<<< HEAD
#logging:
#  level:
#    root: DEBUG # Root log
#    com.quickfolds.backend: DEBUG # Backend log
#    org.apache.coyote.http11.Http11InputBuffer: DEBUG # Incoming HTTP requests
#    org.springframework.security: DEBUG # Security log
#    org.springframework.jdbc.datasource.init: DEBUG # SQL init log
#    org.springframework.jdbc.core: DEBUG # SQL log
#    org.springframework.web.servlet.DispatcherServlet: DEBUG
#    org.springframework.web.servlet.handler: DEBUG
#    org.springframework.web: DEBUG
#    org.springframework.test.web.servlet: DEBUG
#    org.mybatis: DEBUG
#    org.apache.ibatis: DEBUG
=======
# logging:
#   level:
#     root: DEBUG # Root log
#     com.quickfolds.backend: DEBUG # Backend log
#     org.apache.coyote.http11.Http11InputBuffer: DEBUG # Incoming HTTP requests
#     org.springframework.security: DEBUG # Security log
#     org.springframework.jdbc.datasource.init: DEBUG # SQL init log
#     org.springframework.jdbc.core: DEBUG # SQL log
#     org.springframework.web.servlet.DispatcherServlet: DEBUG
#     org.springframework.web.servlet.handler: DEBUG
#     org.springframework.web: DEBUG
#     org.springframework.test.web.servlet: DEBUG
#     org.mybatis: DEBUG
#     org.apache.ibatis: DEBUG
>>>>>>> c0e15e4c
<|MERGE_RESOLUTION|>--- conflicted
+++ resolved
@@ -16,40 +16,23 @@
 
 mybatis:
   mapper-locations: classpath:mappers/**/*.xml
-#  configuration:
-#    log-impl: org.apache.ibatis.logging.stdout.StdOutImpl
+  configuration:
+    log-impl: org.apache.ibatis.logging.stdout.StdOutImpl
 
 jwt:
   secret: ${JWT_SECRET:secret}
 
-<<<<<<< HEAD
-#logging:
-#  level:
-#    root: DEBUG # Root log
-#    com.quickfolds.backend: DEBUG # Backend log
-#    org.apache.coyote.http11.Http11InputBuffer: DEBUG # Incoming HTTP requests
-#    org.springframework.security: DEBUG # Security log
-#    org.springframework.jdbc.datasource.init: DEBUG # SQL init log
-#    org.springframework.jdbc.core: DEBUG # SQL log
-#    org.springframework.web.servlet.DispatcherServlet: DEBUG
-#    org.springframework.web.servlet.handler: DEBUG
-#    org.springframework.web: DEBUG
-#    org.springframework.test.web.servlet: DEBUG
-#    org.mybatis: DEBUG
-#    org.apache.ibatis: DEBUG
-=======
-# logging:
-#   level:
-#     root: DEBUG # Root log
-#     com.quickfolds.backend: DEBUG # Backend log
-#     org.apache.coyote.http11.Http11InputBuffer: DEBUG # Incoming HTTP requests
-#     org.springframework.security: DEBUG # Security log
-#     org.springframework.jdbc.datasource.init: DEBUG # SQL init log
-#     org.springframework.jdbc.core: DEBUG # SQL log
-#     org.springframework.web.servlet.DispatcherServlet: DEBUG
-#     org.springframework.web.servlet.handler: DEBUG
-#     org.springframework.web: DEBUG
-#     org.springframework.test.web.servlet: DEBUG
-#     org.mybatis: DEBUG
-#     org.apache.ibatis: DEBUG
->>>>>>> c0e15e4c
+logging:
+  level:
+    root: DEBUG # Root log
+    com.quickfolds.backend: DEBUG # Backend log
+    org.apache.coyote.http11.Http11InputBuffer: DEBUG # Incoming HTTP requests
+    org.springframework.security: DEBUG # Security log
+    org.springframework.jdbc.datasource.init: DEBUG # SQL init log
+    org.springframework.jdbc.core: DEBUG # SQL log
+    org.springframework.web.servlet.DispatcherServlet: DEBUG
+    org.springframework.web.servlet.handler: DEBUG
+    org.springframework.web: DEBUG
+    org.springframework.test.web.servlet: DEBUG
+    org.mybatis: DEBUG
+    org.apache.ibatis: DEBUG