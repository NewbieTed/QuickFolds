package com.quickfolds.backend.geometry.controller;

import com.quickfolds.backend.config.exception.GlobalExceptionHandler;
import com.quickfolds.backend.geometry.model.dto.AnnotationRequest;
import com.quickfolds.backend.geometry.service.GeometryService;
import com.quickfolds.backend.dto.BaseResponse;
import com.quickfolds.backend.user.auth.JwtAuthenticationFilter;
import com.quickfolds.backend.user.auth.JwtUtil;
import com.quickfolds.backend.user.auth.TestSecurityConfig;
import org.junit.jupiter.api.Test;
import org.mockito.Mockito;
import org.springframework.beans.factory.annotation.Autowired;
import org.springframework.boot.test.autoconfigure.web.servlet.AutoConfigureMockMvc;
import org.springframework.boot.test.autoconfigure.web.servlet.WebMvcTest;
import org.springframework.boot.test.context.SpringBootTest;
import org.springframework.boot.test.mock.mockito.MockBean;
import org.springframework.context.annotation.Import;
import org.springframework.http.MediaType;
import org.springframework.test.web.servlet.MockMvc;

import org.springframework.security.web.csrf.CsrfToken;
import org.springframework.security.web.csrf.HttpSessionCsrfTokenRepository;

import static org.springframework.test.web.servlet.request.MockMvcRequestBuilders.post;
import static org.springframework.test.web.servlet.result.MockMvcResultMatchers.*;

/**
 * Unit tests for `GeometryController`.
 *
 * - Uses `@WebMvcTest` to test only the controller layer.
 * - Mocks `GeometryService` to isolate controller logic.
 * - Tests various annotation request scenarios including valid and invalid cases.
 *
 * Dependencies:
 * - `MockMvc` for simulating HTTP requests.
 * - `ObjectMapper` for JSON serialization.
 * - `Mockito` for service mocking.
 */
@WebMvcTest(controllers = GeometryController.class)
@Import({TestSecurityConfig.class, GlobalExceptionHandler.class})
@AutoConfigureMockMvc(addFilters = true)
public class GeometryControllerTest {
    /**
     * MockMvc instance for simulating HTTP requests.
     */
    @Autowired
    private MockMvc mockMvc;

    /**
     * Mocked JWT authentication filter.
     *
     * - Disabled in tests using `@AutoConfigureMockMvc(addFilters = false)`.
     */
    @MockBean
    private JwtUtil jwtUtil;

    @MockBean
    private JwtAuthenticationFilter jwtAuthenticationFilter;

    /**
     * Mocked `GeometryService` to isolate controller behavior.
     */
    @MockBean
    private GeometryService geometryService;

<<<<<<< HEAD
=======
    /**
     * ObjectMapper for converting Java objects to JSON.
     */
    private final ObjectMapper objectMapper = new ObjectMapper();

    /**
     * Factory method for creating an `AnnotationRequest` with specified parameters.
     *
     * @param origamiId The ID of the origami model.
     * @param stepIdInOrigami The step identifier within the origami.
     * @param points List of point annotations.
     * @param lines List of line annotations.
     * @param deletedPoints List of deleted point IDs.
     * @param deletedLines List of deleted line IDs.
     * @return An `AnnotationRequest` object with the provided values.
     */
    public static AnnotationRequest createAnnotationRequest(Long origamiId, Integer stepIdInOrigami,
                                                            List<PointAnnotationRequest> points,
                                                            List<LineAnnotationRequest> lines,
                                                            List<Integer> deletedPoints,
                                                            List<Integer> deletedLines) {
        Annotation annotation = new Annotation(points, lines, deletedPoints, deletedLines);
        FaceAnnotateRequest face = new FaceAnnotateRequest(5, annotation);
        return new AnnotationRequest(origamiId, stepIdInOrigami, Collections.singletonList(face));
    }
>>>>>>> bc18f56b

    /**
     * Tests that a valid annotation request is processed successfully.
     *
     * - Mocks `geometryService.annotate()` to return a success response.
     * - Creates an annotation request with sample points and lines.
     * - Sends a `POST` request to `/geometry/annotate`.
     * - Expects `HTTP 200 OK` response.
     */
    @Test
    public void handlesValidAnnotateRequest() throws Exception {
        // Generate a mock CSRF token
        HttpSessionCsrfTokenRepository csrfTokenRepository = new HttpSessionCsrfTokenRepository();
        CsrfToken csrfToken = csrfTokenRepository.generateToken(null);

        Mockito.when(geometryService.annotate(Mockito.any(AnnotationRequest.class)))
                .thenReturn(BaseResponse.success(true));

        String requestBody = """
            {
                "origamiId": 1,
                "stepIdInOrigami": 2,
                "faces": [
                    {
                        "idInOrigami": 5,
                        "annotations": {
                            "points": [
                                {
                                    "idInFace": 2,
                                    "x": 1.0,
                                    "y": 2.0,
                                    "onEdgeIdInFace": null
                                }
                            ],
                            "lines": [
                                {
                                    "idInFace": 1,
                                    "point1IdInOrigami": 3,
                                    "point2IdInOrigami": 5
                                }
                            ],
                            "deletedPoints": [2, 7, 8],
                            "deletedLines": [1, 3, 5]
                        }
                    }
                ]
            }
            """;

        mockMvc.perform(post("/geometry/annotate")
                        .contentType(MediaType.APPLICATION_JSON)
                        .content(requestBody)
                        .header(csrfToken.getHeaderName(), csrfToken.getToken())) // Add the CSRF token
                .andExpect(status().isOk());
    }

<<<<<<< HEAD
//    @Test
//    public void handlesInvalidAnnotateRequest_MissingOrigamiId() throws Exception {
//        HttpSessionCsrfTokenRepository csrfTokenRepository = new HttpSessionCsrfTokenRepository();
//        CsrfToken csrfToken = csrfTokenRepository.generateToken(null);
//
//        Mockito.when(geometryService.annotate(Mockito.any(AnnotationRequest.class)))
//                .thenReturn(BaseResponse.success(true));
//
//        String invalidRequest = """
//                {
//                      "stepIdInOrigami": 2,
//                      "faces": [
//                          {
//                              "idInOrigami": 5,
//                              "annotations": {
//                                  "points": [
//                                      {
//                                          "idInFace": 2,
//                                          "x": 1.0,
//                                          "y": 2.0,
//                                          "onEdgeIdInFace": null
//                                      },
//                                      {
//                                          "idInFace": 3,
//                                          "x": 0.5,
//                                          "y": 3.0,
//                                          "onEdgeIdInFace": 4
//                                      }
//                                  ],
//                                  "lines": [
//                                      {
//                                          "idInFace": 1,
//                                          "point1IdInOrigami": 3,
//                                          "point2IdInOrigami": 5
//                                      },
//                                      {
//                                          "idInFace": 2,
//                                          "point1IdInOrigami": 1,
//                                          "point2IdInOrigami": 4
//                                      }
//                                  ],
//                                  "deletedPoints": [
//                                      2,
//                                      7,
//                                      8
//                                  ],
//                                  "deletedLines": [
//                                      1,
//                                      3,
//                                      5
//                                  ]
//                              }
//                          }
//                      ]
//                  }
//                """;
//
//        mockMvc.perform(post("/geometry/annotate")
//                        .contentType(MediaType.APPLICATION_JSON)
//                        .header(csrfToken.getHeaderName(), csrfToken.getToken())
//                        .content(invalidRequest))
//                .andExpect(status().isBadRequest());
//    }
=======
    /**
     * Tests that a request missing `origamiId` is rejected with a `400 Bad Request`.
     *
     * - Creates an annotation request with a `null` `origamiId`.
     * - Sends a `POST` request to `/geometry/annotate`.
     * - Expects `HTTP 400 Bad Request` response.
     */
    @Test
    public void handlesInvalidAnnotateRequest_MissingOrigamiId() throws Exception {
        List<PointAnnotationRequest> points = new ArrayList<>();
        List<LineAnnotationRequest> lines = new ArrayList<>();
        List<Integer> deletedPoints = new ArrayList<>();
        List<Integer> deletedLines = new ArrayList<>();

        for (int i = 1; i < 4; i++) {
            points.add(new PointAnnotationRequest(i, 1.0 * i, 1.0 * i, null));
            lines.add(new LineAnnotationRequest(i, i, i + 1));
            deletedPoints.add(2 * i);
            deletedLines.add(2 * i);
        }

        // Use factory method to create the request
        AnnotationRequest invalidRequest = createAnnotationRequest(
                null,
                2,
                points,
                lines,
                deletedPoints,
                deletedLines
        );

        String requestBody = objectMapper.writeValueAsString(invalidRequest);

        mockMvc.perform(post("/geometry/annotate")
                        .contentType(MediaType.APPLICATION_JSON)
                        .content(requestBody))
                .andExpect(status().isBadRequest());
    }
>>>>>>> bc18f56b

    // Uncommented tests can be used as needed
    // @Test
    // public void handlesInvalidAnnotateRequest_MissingStepIdInOrigami() throws Exception {
    //     String invalidRequest = """
    //         {
    //             "origamiId": 1
    //         }
    //         """;
    //
    //     mockMvc.perform(post("/geometry/annotate")
    //                     .contentType(MediaType.APPLICATION_JSON)
    //                     .content(invalidRequest))
    //             .andExpect(status().isBadRequest())
    //             .andExpect(jsonPath("$.message").value("Field 'stepIdInOrigami' in Annotate must not be null"));
    // }

    // @Test
    // public void handlesEmptyRequest() throws Exception {
    //     String emptyRequest = "{}";
    //
    //     mockMvc.perform(post("/geometry/annotate")
    //                     .contentType(MediaType.APPLICATION_JSON)
    //                     .content(emptyRequest))
    //             .andExpect(status().isBadRequest())
    //             .andExpect(jsonPath("$.message").value("Field 'origamiId' in Annotate must not be null"));
    // }
}<|MERGE_RESOLUTION|>--- conflicted
+++ resolved
@@ -63,8 +63,6 @@
     @MockBean
     private GeometryService geometryService;
 
-<<<<<<< HEAD
-=======
     /**
      * ObjectMapper for converting Java objects to JSON.
      */
@@ -90,7 +88,6 @@
         FaceAnnotateRequest face = new FaceAnnotateRequest(5, annotation);
         return new AnnotationRequest(origamiId, stepIdInOrigami, Collections.singletonList(face));
     }
->>>>>>> bc18f56b
 
     /**
      * Tests that a valid annotation request is processed successfully.
@@ -147,71 +144,6 @@
                 .andExpect(status().isOk());
     }
 
-<<<<<<< HEAD
-//    @Test
-//    public void handlesInvalidAnnotateRequest_MissingOrigamiId() throws Exception {
-//        HttpSessionCsrfTokenRepository csrfTokenRepository = new HttpSessionCsrfTokenRepository();
-//        CsrfToken csrfToken = csrfTokenRepository.generateToken(null);
-//
-//        Mockito.when(geometryService.annotate(Mockito.any(AnnotationRequest.class)))
-//                .thenReturn(BaseResponse.success(true));
-//
-//        String invalidRequest = """
-//                {
-//                      "stepIdInOrigami": 2,
-//                      "faces": [
-//                          {
-//                              "idInOrigami": 5,
-//                              "annotations": {
-//                                  "points": [
-//                                      {
-//                                          "idInFace": 2,
-//                                          "x": 1.0,
-//                                          "y": 2.0,
-//                                          "onEdgeIdInFace": null
-//                                      },
-//                                      {
-//                                          "idInFace": 3,
-//                                          "x": 0.5,
-//                                          "y": 3.0,
-//                                          "onEdgeIdInFace": 4
-//                                      }
-//                                  ],
-//                                  "lines": [
-//                                      {
-//                                          "idInFace": 1,
-//                                          "point1IdInOrigami": 3,
-//                                          "point2IdInOrigami": 5
-//                                      },
-//                                      {
-//                                          "idInFace": 2,
-//                                          "point1IdInOrigami": 1,
-//                                          "point2IdInOrigami": 4
-//                                      }
-//                                  ],
-//                                  "deletedPoints": [
-//                                      2,
-//                                      7,
-//                                      8
-//                                  ],
-//                                  "deletedLines": [
-//                                      1,
-//                                      3,
-//                                      5
-//                                  ]
-//                              }
-//                          }
-//                      ]
-//                  }
-//                """;
-//
-//        mockMvc.perform(post("/geometry/annotate")
-//                        .contentType(MediaType.APPLICATION_JSON)
-//                        .header(csrfToken.getHeaderName(), csrfToken.getToken())
-//                        .content(invalidRequest))
-//                .andExpect(status().isBadRequest());
-//    }
-=======
     /**
      * Tests that a request missing `origamiId` is rejected with a `400 Bad Request`.
      *
@@ -250,7 +182,6 @@
                         .content(requestBody))
                 .andExpect(status().isBadRequest());
     }
->>>>>>> bc18f56b
 
     // Uncommented tests can be used as needed
     // @Test
