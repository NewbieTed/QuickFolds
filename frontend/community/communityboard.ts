--- conflicted
+++ resolved
@@ -42,17 +42,11 @@
     }
     const newOrigamiName = popupInput.value;
     const url = 'http://localhost:8080/origami/new';
-<<<<<<< HEAD
+
     const token = localStorage.getItem('userToken');
     const userId = localStorage.getItem('userId');
     const data = { userId, origamiName: newOrigamiName };
-=======
-    const data = {
-      userId: USER_ID,
-      origamiName:newOrigamiName
-    }
-
->>>>>>> c30c1aad
+
 
     const response = await fetch(url, {
       method: 'POST',
