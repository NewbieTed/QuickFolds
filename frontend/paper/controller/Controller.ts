/**
 * @fileoverview This file implements the layer of connection between the
 * 3D world edited by UI and managed by SceneManager, and the 2D world
 * managed by PaperManager. The controller is further responsible for
 * making appropriate calls to backend through the RequestHandler.
<<<<<<< HEAD
 */
=======
 */

import * as THREE from 'three';
import { AnnotationUpdate3D, Face3D } from "../geometry/Face3D";
import { AnnotationUpdate2D, Face2D } from '../geometry/Face2D'; // export Face 2d
import { createPoint2D, createPoint3D, Point3D, Point2D, AnnotatedLine, AnnotatedPoint3D, Point, processTransationFrom3dTo2d } from "../geometry/Point";
import {addUpdatedAnnoationToDB} from "./RequestHandler";
import {getFace2dFromId} from "../model/PaperGraph"
import { getFace3DByID, incrementStepID, updateFace } from '../view/SceneManager';

/**
 * Given a provided point (ie you can provided the layered shot, no need to
 * project), and a face id, updates all frontend systems and backend systems
 * with adding a new annotation point
 * @param point - the point to be added [note: will be projected onto face]
 * @param faceId - the face to add the point to
 * @returns either true, or a message about while the action failed
 */
export async function addAnnotationPoint(point: Point3D, faceId: bigint) : Promise<string | true> {
  // add points to frontend
  console.log("internal system face id: " + faceId);

  // add annotation point to face3d [ie in SceneManager]
  let face3d: Face3D | undefined = getFace3DByID(faceId);
  if (face3d === undefined) {
    console.error("face 3d id doesn't exists");
    return "face 3d id doesn't exists";
  }

  let flattedPoint: Point3D | null = projectPointToFace(point, face3d);
  if (flattedPoint == null) {
    console.error("Point creation isn't on plane");
    return "Point creation isn't on plane";
  }


  // add annotated point to face2d [ie in paper module]
  let face2d: Face2D | undefined = getFace2dFromId(faceId);
  if (face2d === undefined) {
    console.error("face 2d id doesn't exists");
    return "face 2d id doesn't exists";
  }
  let getTranslated2dPoint: Point2D | null = translate3dTo2d(flattedPoint, faceId);
  if (getTranslated2dPoint == null) {
    console.error("Error translating to 2d");
    return "Error translating to 2d";
  }

  let addPointResult: AnnotationUpdate2D = face2d.addAnnotatedPoint(getTranslated2dPoint)
  if (addPointResult.status !== "NORMAL") {
    return "Error creating 2d point:" + addPointResult.status;
  }
  if (addPointResult.pointsAdded.size !== 1) {
    return "Didn't add 1 point, added: " + addPointResult.pointsAdded.size;
  }

  // create manual new update change, since we already know the 3d point
  let pointId: bigint = getaddPointFromResultMap(addPointResult);
  console.log("created point id", pointId);
  const renderUpdateResult = face3d.updateAnnotations(create3dAnnoationResultForNewPoint(pointId, flattedPoint));
  updateFace(renderUpdateResult);

  let result: boolean = await addUpdatedAnnoationToDB(addPointResult, faceId);

  if (!result) {
    console.error("Error occured with adding point to DB");
    return "Error occured with adding point to DB";
  }

  incrementStepID();
  return true;
}

/**
 * Given a provided point id, and face the point is in, updates all frontend systems
 * and backend systems with deleting the annotaiton point
 * Note: pointId cannot be apart of any annotated line, or it will return a fail
 * @param point - the point to be added [note: will be projected onto face]
 * @param faceId - the face to add the point to
 * @returns either true, or a message about while the action failed
 */
export async function deleteAnnotationPoint(pointId: bigint, faceId: bigint) : Promise<string | true>  {
  let face3d: Face3D | undefined = getFace3DByID(faceId);
  if (face3d === undefined) {
    console.error("face 3d id doesn't exists");
    return "face 3d id doesn't exists";
  }

  let face2D : Face2D | undefined = getFace2dFromId(faceId);
  if (face2D == undefined) {
    return "Face id does not exists";
  }


  // check to make sure that we don't delete a vertex
  if (pointId < face3d.vertices.length) {
    return "Deleting a vertex";
  }


  // frontend changes
  let updateState2dResults: AnnotationUpdate2D = face2D.delAnnotatedPoint(pointId);
  const update3dObjectResults = convertAnnotationsForDeletes(updateState2dResults, faceId);
  if (update3dObjectResults == null) {
    return "Error: couldn't generated 3d updated object";
  }


  const renderingUpdateObjectResult = face3d.updateAnnotations(update3dObjectResults);
  updateFace(renderingUpdateObjectResult);


  // backend chagnes
  let result: boolean = await addUpdatedAnnoationToDB(updateState2dResults, faceId);
  if (!result) {
    console.error("Error occured with adding point to DB");
    return "Error occured with adding point to DB";
  }

  incrementStepID();
  return true;
}



/**
 * Given two provided point ids, and face the point is in, updates all frontend
 * and backend systems with creating a new annotation line
 * Note: system will return a fail if the same point is provided or
 *       annotation line already exists (ie you try to recreate an existing line)
 * @param point1Id - the id of a point in the line
 * @param point2Id - the id of the other point in the line
 * @param faceId - the id of the face the line is in
 * @returns either true, or a message about while the action failed
 */
export async function addAnnotationLine(point1Id: bigint, point2Id: bigint, faceId: bigint) : Promise<string | true>   {
  // add annotation point to face3d [ie in SceneManager]
  if (point1Id == point2Id) {
    return "Cannot click the same point"; // todo: update will fail
  }

  // get faces
  let face3d: Face3D | undefined = getFace3DByID(faceId);
  if (face3d === undefined) {
    console.error("face 3d id doesn't exists");
    return "face 3d id doesn't exists";
  }

  let face2D : Face2D | undefined = getFace2dFromId(faceId);
  if (face2D == undefined) {
    return "Face id does not exists";
  }

  // check that we don't add an annotation line to the edge of the plane
  if (point1Id < face3d.vertices.length && point2Id < face3d.vertices.length) {
    return "Deleting a vertex";
  }

  // frontend changes
  let updateState2dResults: AnnotationUpdate2D = face2D.addAnnotatedLine(point1Id, point2Id);
  const update3dObjectResults = convertAnnotationsForDeletes(updateState2dResults, faceId);
  if (update3dObjectResults == null) {
    return "Error: couldn't generated 3d updated object";
  }

  const renderingUpdateObjectResult = face3d.updateAnnotations(update3dObjectResults);
  updateFace(renderingUpdateObjectResult);


  // backend chagnes
  let result: boolean = await addUpdatedAnnoationToDB(updateState2dResults, faceId);
  if (!result) {
    console.error("Error occured with adding point to DB");
    return "Error occured with adding point to DB";
  }

  incrementStepID();
  return true;
}


/**
 * Given an existing line id, and face the line is in, updates all frontend
 * and backend systems with deleting a new annotation line
 * @param lineId - the id of a point in the line
 * @param faceId - the id of the face the line is in
 * @returns either true, or a message about while the action failed
 */
export async function deleteAnnotationLine(lineId: bigint, faceId: bigint) : Promise<string | true> {
  // get faces
  let face3d: Face3D | undefined = getFace3DByID(faceId);
  if (face3d === undefined) {
    console.error("face 3d id doesn't exists");
    return "face 3d id doesn't exists";
  }

  let face2D : Face2D | undefined = getFace2dFromId(faceId);
  if (face2D == undefined) {
    return "Face id does not exists";
  }

  // frontend changes
  let updateState2dResults: AnnotationUpdate2D = face2D.delAnnotatedLine(lineId);
  const update3dObjectResults = convertAnnotationsForDeletes(updateState2dResults, faceId);
  if (update3dObjectResults == null) {
    return "Error: couldn't generated 3d updated object";
  }

  const renderingUpdateObjectResult = face3d.updateAnnotations(update3dObjectResults);
  updateFace(renderingUpdateObjectResult);

  // backend chagnes
  let result: boolean = await addUpdatedAnnoationToDB(updateState2dResults, faceId);
  if (!result) {
    console.error("Error occured with adding point to DB");
    return "Error occured with adding point to DB";
  }

  incrementStepID();
  return true;
}



/**
 * Does translation from 2d udpate to 3d update. handles all parts of response object
 * @param update2D - the annotation update you want to convert
 * @param faceId - the id of the face this occurs at
 * @returns a 3d annotation update object based on one provided
 */
function convertAnnotationsForDeletes(update2D: AnnotationUpdate2D, faceId : bigint) : AnnotationUpdate3D | null {

	const newPointsMap = new Map<bigint, AnnotatedPoint3D>();
  for (let [pointId, pointObj2d] of update2D.pointsAdded) {

    const newPoint3d = translate2dTo3d(pointObj2d.point, faceId);
    if (newPoint3d == null) {
      return null;
    }

    const newAnnoPoint: AnnotatedPoint3D = {
      point: newPoint3d,
      edgeID: -1n, // update if on edge later
    };

    newPointsMap.set(pointId, newAnnoPoint);
  }



	const update3D = {
		pointsAdded: newPointsMap,
		pointsDeleted: update2D.pointsDeleted,
		linesAdded: update2D.linesAdded,
		linesDeleted: update2D.linesDeleted
	}

	return update3D
}



/**
 * Creates a 3d udpate result for creating exactly 1 new point, and no other status changes
 * @param newPointId - the id of the new point
 * @param newPoint3d - the 3d coordinates of the new point
 * @returns AnnotationUpdate3D containing the status containing this new point
 */
function create3dAnnoationResultForNewPoint(newPointId: bigint, newPoint3d: Point3D) : AnnotationUpdate3D {
  const newPointsMap = new Map<bigint, AnnotatedPoint3D>();
  const pointsDeleted: bigint[] = [];
  const linesAdded = new Map<bigint, AnnotatedLine>();
  const linesDeleted: bigint[] = [];

  const newAnnoPoint: AnnotatedPoint3D = {
    point: newPoint3d,
    edgeID: -1n, // update if on edge later
  };

  newPointsMap.set(newPointId, newAnnoPoint);
  const update: AnnotationUpdate3D = {
    pointsAdded: newPointsMap,
    pointsDeleted: pointsDeleted,
    linesAdded: linesAdded,
    linesDeleted: linesDeleted
  }

  return update;
}


/**
 * Given a AnnotationUpdate2D with 1 added point, return the id of the point
 * @param addPointResult - the result update to get the map from
 * @returns the id of the 1 point added, or -1 if no map
 */
function getaddPointFromResultMap(addPointResult: AnnotationUpdate2D) : bigint {
  for(let ids of addPointResult.pointsAdded.keys()) {
    return ids;
  }
  return -1n;
}


/**
 * takes a 3d point and projects it onto the face3d start position. intended for when hitting
 * a layer on the render since these planes have an offset
 * @param point - the point to be projected
 * @param face3d - the plane to be projected on
 * @returns - a Point3d that is projected on the plane, or null if it doesn't line up
 */
function projectPointToFace(point: Point3D, face3d: Face3D): Point3D | null {
  const points: THREE.Vector3[] = [];

  for (let i = 0; i < 3; i++) {
    points.push(new THREE.Vector3(face3d.vertices[0].x, face3d.vertices[0].y, face3d.vertices[0].z));
  }

  // idea is to create a plane as Three.js has a project point method
  const plane = new THREE.Plane();
  plane.setFromCoplanarPoints(points[0], points[1], points[2]);

  const projectedPoint = new THREE.Vector3();
  const originalPtThreeVerison = new THREE.Vector3(point.x, point.y, point.z);
  plane.projectPoint(originalPtThreeVerison, projectedPoint);

  // create our version of 3d point
  const translatedBackPt: Point3D = createPoint3D(projectedPoint.x,
                                                  projectedPoint.y,
                                                  projectedPoint.z
                                                );

  return translatedBackPt;
}

/**
 * take a 3d point on the layered version of face3d (given with faceid),
 * return the corresponding 2d point in the paper map version
 * @param point - the 3d point to translate to 2d
 * @param faceId - the faceId the point lines on
 * @returns the corresponding point2d, or null if the 3d point isn't on the face
 */
function translate3dTo2d(point: Point3D, faceId: bigint) : Point2D | null {
  let face3d: Face3D | undefined = getFace3DByID(faceId);
  if (face3d === undefined) {
    console.error("face 3d id doesn't exists");
    return null;
  }
  let face2d: Face2D | undefined = getFace2dFromId(faceId);
  if (face2d === undefined) {
    console.error("face 2d id doesn't exists");
    return null;
  }

  return processTransationFrom3dTo2d(point, face3d, face2d);
}




/**
 * take a 3d point on the layered version of face3d (given with faceid),
 * return the corresponding 2d point in the paper map version
 * @param point - the 3d point to translate to 2d
 * @param faceId - the faceId the point lines on
 * @returns the corresponding point2d, or null if the 3d point isn't on the face
 */
function translate2dTo3d(point: Point2D, faceId: bigint) : Point3D | null {
  let face3d: Face3D | undefined = getFace3DByID(faceId);
  if (face3d === undefined) {
    console.error("face 3d id doesn't exists");
    return null;
  }
  let face2d: Face2D | undefined = getFace2dFromId(faceId);
  if (face2d === undefined) {
    console.error("face 2d id doesn't exists");
    return null;
  }

  return processTranslate2dTo3d(point, face3d, face2d);
}


/**
 * calculates the new point to put in face 3d based on the provided point
 * and corresponding face 2d object
 * @param point - the point to translate into 3d
 * @param face3d - the face 3d object the point is is translated to
 * Note the id of both faces must match
 * @param face2d - the face 2d object the point is translated to
 * Note the id of both faces must match
 * @returns - the translated 2d point, or null if there is an error
 */
export function processTranslate2dTo3d(point: Point2D, face3d : Face3D, face2d: Face2D) : Point3D | null {
  let points : Point2D[] = [];
  for (let i = 0; i < 3; i++) {
    points.push(face2d.vertices[i]);
  }

  const basis1 : Point2D = createPoint2D(
    points[1].x - points[0].x,
    points[1].y - points[0].y,
  );

  console.log(basis1);

  const basis2 : Point2D = createPoint2D(
    points[2].x - points[0].x,
    points[2].y - points[0].y,
  );

  let basisResult = solve2dSystemForScalars(
    [basis1.x, basis1.y],
    [basis2.x, basis2.y],
    [point.x, point.y]
  );


  if (basisResult == null) {
    return null;
  }


  // because our problem is isometric, use the same coordinates for our
  // new basis vectors rotated on the 2d plane
  const point0in3D : Point3D = face3d.vertices[0];
  const point1in3D : Point3D = face3d.vertices[1];
  const point2in3D : Point3D = face3d.vertices[2];

  const basis1in3d : Point3D = createPoint3D(
    point1in3D.x - point0in3D.x,
    point1in3D.y - point0in3D.y,
    point1in3D.z - point0in3D.z
  );

  const basis2in3d : Point3D = createPoint3D(
    point2in3D.x - point0in3D.x,
    point2in3D.y - point0in3D.y,
    point2in3D.z - point0in3D.z
  );

  const coverted3dPoint = createPoint3D(
    basis1in3d.x * basisResult[0] +  basis2in3d.x * basisResult[1],
    basis1in3d.y * basisResult[0] +  basis2in3d.y * basisResult[1],
    basis1in3d.z * basisResult[0] +  basis2in3d.z * basisResult[1]
  );

  return coverted3dPoint;
}


/**
 * Given two vectors in 3d space, returns the scalars used to reach target,
 * another vector in three space
 *
 * av1 + bv2 = target
 * @param v1 - vector in 3space
 * @param v2 - other vector in 3space
 * @param target - target vector in 3space
 * @returns [a, b]
 */
function solve2dSystemForScalars(
  v1: [number, number],
  v2: [number, number],
  target: [number, number]
): [number, number] {
  const [x1, y1] = v1;
  const [x2, y2] = v2;
  const [tx, ty] = target;

  // Calculate the determinant
  const det = x1 * y2 - x2 * y1;

  if (det === 0) {
    throw new Error(
      "The vectors v1 and v2 are linearly dependent (det = 0). " +
      "No unique solution exists."
    );
  }

  // Solve for alpha and beta
  const alpha = (tx * y2 - ty * x2) / det;
  const beta = (-tx * y1 + ty * x1) / det;

  return [alpha, beta];
}

// /**
//  This is an old, outdated method
//  * Returns a boolean as to whether a given line exists
//  * @param point1Id - the id of point 1 in the line to check
//  * @param point2Id  - the id of point 2 in the line to check
//  * @param faceId - the face id this occurs in
//  * @returns Returns a boolean as to whether a given line exists
//  */
// function doesLineAlreadyExist(point1Id : bigint, point2Id : bigint, faceId : bigint) : boolean {
//   let face3d: Face3D | undefined = getFace3DByID(faceId);
//   if (face3d === undefined) {
//     console.error("face 3d id doesn't exists");
//     return false;
//   }

//   const lineIdMap : Map<bigint, AnnotatedLine> = face3d.annotatedLines; // fine, add map access
//   for (let lineObj of lineIdMap.values()) {
//     if ((lineObj.startPointID == point1Id || lineObj.startPointID == point2Id) &&
//         (lineObj.endPointID == point1Id || lineObj.endPointID == point2Id)) {
//       return true;
//     }
//   }
//   return false;
// }
>>>>>>> bc18f56b
<|MERGE_RESOLUTION|>--- conflicted
+++ resolved
@@ -3,9 +3,6 @@
  * 3D world edited by UI and managed by SceneManager, and the 2D world
  * managed by PaperManager. The controller is further responsible for
  * making appropriate calls to backend through the RequestHandler.
-<<<<<<< HEAD
- */
-=======
  */
 
 import * as THREE from 'three';
@@ -516,5 +513,4 @@
 //     }
 //   }
 //   return false;
-// }
->>>>>>> bc18f56b
+// }