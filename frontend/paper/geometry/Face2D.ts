--- conflicted
+++ resolved
@@ -3,14 +3,9 @@
  * the graph data structure representing the paper.
  */
 
-<<<<<<< HEAD
-import * as pt from "./Point";
-
-
-=======
 
 import {EditorStatusType} from "../view/EditorMessage";
-import {getNextFaceID} from "../view/SceneManager" 
+import {getNextFaceID} from "../view/SceneManager"
 import * as pt from "./Point";
 
 
@@ -30,34 +25,37 @@
 }
 
 
->>>>>>> 3f217b03
 export class Face2D {
 
     /**
      * ID - matches the ID of the corresponding Face3D. Unique identifier
      * vertices - the vertices defining this face, in some adjacency order
-     * annotatedPoints - annotated points id'd at #s after Point
-     */
-    // private readonly ID: bigint;
-    private readonly vertices: pt.Point2D[];
-    // private annotatedPoints: Map<bigint, AnnotatedPoint>;
-    // private annotatedLines: Map<bigint, AnnotatedLine>;
-    // private pointToLine: Map<bigint, Set<bigint>>;
-
-
-    public constructor(v: pt.Point2D[]) {
-        this.vertices = v;
-    }
-
-
-<<<<<<< HEAD
-    public addAnnotatedPoint(point: pt.Point2D): void {
-
-    }
-
-    public addAnnotatedLine(startPointID: bigint, endPointID: bigint): void {
-        // handles intersections too
-=======
+     * N - the number of vertices
+     * annotatedPoints - annotated points id'd at integers > the # of vertices
+     * annotatedLines - annotated lines between points
+     * nextLineID - the integer to be used as the id of the next created line
+     * nextPointID - the integer to be used as the id of the next created point
+     */
+    public readonly ID: bigint;
+    public readonly vertices: pt.Point2D[];
+    public readonly N: bigint;
+    private annotatedPoints: Map<bigint, pt.AnnotatedPoint2D>;
+    private annotatedLines: Map<bigint, pt.AnnotatedLine>;
+    private nextLineID: bigint;
+    private nextPointID: bigint;
+
+    public constructor(vertices: pt.Point2D[]) {
+
+        this.ID = getNextFaceID();
+        this.vertices = vertices;
+        this.N = BigInt(vertices.length);
+        this.nextPointID = BigInt(vertices.length);
+        this.nextLineID = 0n;
+        this.annotatedPoints = new Map<bigint, pt.AnnotatedPoint2D>();
+        this.annotatedLines = new Map<bigint, pt.AnnotatedLine>();
+    }
+
+
     /**
      * Adds an annotated point to this Face2D.
      * @param point The point to add (assumed to be on this face).
@@ -102,13 +100,13 @@
      * @returns The annotation update object.
      */
     public addAnnotatedLine(
-                startPointID: bigint, 
+                startPointID: bigint,
                 endPointID: bigint
                 ): AnnotationUpdate2D {
 
         const intersections = [];
         const newLine: pt.AnnotatedLine = {
-            startPointID: startPointID, 
+            startPointID: startPointID,
             endPointID: endPointID
         };
         const startPoint: pt.Point2D = this.getPoint(startPointID);
@@ -224,17 +222,83 @@
         }
 
         return update;
->>>>>>> 3f217b03
-    }
-
-    public delAnnotatedPoint(pointID: bigint): void {
-
-    }
-
-    public delAnnotatedLine(lineID: bigint): void {
-
-<<<<<<< HEAD
-=======
+    }
+
+    /**
+     * Checks whether two annotated lines are close to overlapping.
+     * @param line1 The first annotated line.
+     * @param line2 The second annotated line.
+     * @returns True if the lines share one endpoint, have nearly the same
+     * slope, and the one of the non-shared endpoints is between the other
+     * non-shared endpoint and the shared endpoint.
+     */
+    private checkOverlap(
+                line1: pt.AnnotatedLine,
+                line2: pt.AnnotatedLine
+                ): boolean {
+
+        let shared: pt.Point2D = pt.createPoint2D(0,0);
+        let nonShared1: pt.Point2D = pt.createPoint2D(0,0);
+        let nonShared2: pt.Point2D = pt.createPoint2D(0,0);
+
+        if (line1.startPointID === line2.startPointID) {
+
+            shared = this.getPoint(line1.startPointID);
+            nonShared1 = this.getPoint(line1.endPointID);
+            nonShared2 = this.getPoint(line2.endPointID);
+
+        } else if (line1.startPointID === line2.endPointID) {
+
+            shared = this.getPoint(line1.startPointID);
+            nonShared1 = this.getPoint(line1.endPointID);
+            nonShared2 = this.getPoint(line2.startPointID);
+
+        } else if (line1.endPointID === line2.startPointID) {
+
+            shared = this.getPoint(line1.endPointID);
+            nonShared1 = this.getPoint(line1.startPointID);
+            nonShared2 = this.getPoint(line2.endPointID);
+
+        } else if (line1.endPointID === line2.endPointID) {
+
+            shared = this.getPoint(line1.endPointID);
+            nonShared1 = this.getPoint(line1.startPointID);
+            nonShared2 = this.getPoint(line2.startPointID);
+
+        } else {
+
+            // The two lines share no points.
+            return false;
+        }
+
+        // Get the direction vectors of the lines.
+        const dir1: pt.Point2D = pt.normalize(pt.subtract(nonShared1, shared));
+        const dir2: pt.Point2D = pt.normalize(pt.subtract(nonShared2, shared));
+
+        // If the dot product is too close to 1, the directions are too close.
+        // This is the cosine of the angle between the vectors.
+        const cosAngle: number = pt.dotProduct(dir1, dir2);
+
+        return Math.abs(cosAngle - 1) < 0.0001;
+    }
+
+    /**
+     * Checks whether two annotated lines intersect.
+     * @param line1 The first annotated line.
+     * @param line2 The second annotated line.
+     * @returns Undefined if the intersection of the two annotated lines
+     * does not exist or if they share a common endpoint, otherwise the
+     * Point2D corresponding to the intersection of the two lines.
+     */
+    private getIntersection(
+                line1: pt.AnnotatedLine,
+                line2: pt.AnnotatedLine
+                ): pt.Point2D | undefined {
+
+        if (this.shareEndpoint(line1, line2)) {
+            return undefined;
+        }
+
         // Get the direction vectors of the lines.
         const u: pt.Point2D = this.getPoint(line1.startPointID);
         const v: pt.Point2D = this.getPoint(line1.endPointID);
@@ -246,11 +310,11 @@
         // If the dot product is too close to 1 or -1, they're parallel.
         // This is the absolute cosine of the angle between the vectors.
         const cosAngle: number = Math.abs(pt.dotProduct(dir1, dir2));
-        
+
         if (Math.abs(cosAngle - 1) < 0.0001) {
             // Surely don't intersect (the intersection point of the abstract
             // lines could be somewhere far away outside the polygons).
-            return undefined; 
+            return undefined;
         }
 
         // Calculate the intersection of the abstract lines,
@@ -273,19 +337,26 @@
                                      pt.distance(s, t);
 
         return (onSegmentUV && onSegmentST) ? intersection : undefined;
->>>>>>> 3f217b03
-    }
-
-
-
-<<<<<<< HEAD
-    public containedInFace(point: pt.Point2D): boolean {
-        return false;
-    }
-
-    public findNearestPoint(point: pt.Point2D): bigint {
-        return 0n;
-=======
+    }
+
+    /**
+     * Checks whether two annotated lines share an endpoint.
+     * @param line1 The first annotated line.
+     * @param line2 The second annotated line.
+     * @returns True if the lines share an endpoint, false otherwise.
+     */
+    private shareEndpoint(
+                line1: pt.AnnotatedLine,
+                line2: pt.AnnotatedLine
+                ): boolean {
+
+        const result: boolean = (line1.startPointID === line2.startPointID) ||
+                                (line1.endPointID === line2.endPointID) ||
+                                (line1.startPointID === line2.endPointID) ||
+                                (line1.endPointID === line2.startPointID);
+        return result;
+    }
+
     /**
      * Deletes the annotated point with the given ID from this face.
      * @param pointID The ID of the point to delete.
@@ -309,9 +380,9 @@
                 const line = this.annotatedLines.get(lineID);
                 if (line != undefined) {
                     // This always runs, just satisfying TS compiler.
-                    if (line.startPointID === pointID || 
+                    if (line.startPointID === pointID ||
                         line.endPointID === pointID) {
-                        
+
                         // Construct and return the annotations update object.
                         const update: AnnotationUpdate2D = {
                             status: "BAD_POINT_DELETE", // Failure
@@ -323,11 +394,11 @@
 
                         return update;
                     }
-                    
+
                 }
-                
-            }
-            
+
+            }
+
             // Safe to delete this annotated point.
             this.annotatedPoints.delete(pointID);
             pointsDeleted.push(pointID);
@@ -398,9 +469,34 @@
             }
             throw new Error(`This face has no Point2D with id ${pointID}.`);
         }
->>>>>>> 3f217b03
-    }
-
-
+    }
+
+    /**
+     * Gets the annotated point in this face with the given ID.
+     * @param pointID The ID of the annotated point to get.
+     * @returns The AnnotatedPoint2D object corresponding to the given ID.
+     * @throws Error if there is no annotated point with the given ID.
+     */
+    public getAnnotatedPoint(pointID: bigint): pt.AnnotatedPoint2D {
+        const result = this.annotatedPoints.get(pointID);
+        if (result !== undefined) {
+            return result;
+        }
+        throw new Error(`This face has no annotated point with id ${pointID}.`);
+    }
+
+    /**
+     * Gets the annotated line in this face with the given ID.
+     * @param lineID The ID of the annotated point to get.
+     * @returns The AnnotatedLine object corresponding to the given ID.
+     * @throws Error if there is no annotated line with the given ID.
+     */
+    public getAnnotatedLine(lineID: bigint): pt.AnnotatedLine {
+        const result = this.annotatedLines.get(lineID);
+        if (result !== undefined) {
+            return result;
+        }
+        throw new Error(`This face has no annotated line with id ${lineID}.`);
+    }
 
 }