--- conflicted
+++ resolved
@@ -30,13 +30,9 @@
     private readonly vertices: pt.Point3D[];
     private annotatedPoints: Map<bigint, pt.AnnotatedPoint>;
     private annotatedLines: Map<bigint, pt.AnnotatedLine>;
-<<<<<<< HEAD
-    private mesh: THREE.Object3D;
-=======
     private pointGeometry: Map<bigint, THREE.Points>;
     private lineGeometry: Map<bigint, THREE.Mesh>;
     private mesh: THREE.Mesh;
->>>>>>> bc18f56b
     private paperThickness: number;
     private offset: number;
     private nextLineID: bigint;
@@ -56,12 +52,6 @@
         this.nextLineID = 0n;
         this.annotatedPoints = new Map<bigint, pt.AnnotatedPoint>();
         this.annotatedLines = new Map<bigint, pt.AnnotatedLine>();
-<<<<<<< HEAD
-        this.paperThickness = paperThickness;
-        this.offset = offset;
-        this.principalNormal = principalNormal;
-        
-=======
         this.pointGeometry = new Map<bigint, THREE.Points>();
         this.lineGeometry = new Map<bigint, THREE.Mesh>();
         this.paperThickness = paperThickness;
@@ -78,7 +68,6 @@
      */
     private createFaceGeometry(): THREE.Mesh {
 
->>>>>>> bc18f56b
         // In origami, all faces are actually convex polygons, provided that
         // the paper was initially a convex polygon. Therefore their centroid
         // is contained inside of the polygon. Since Three.js defines all
@@ -161,10 +150,6 @@
         this.mesh = new THREE.Mesh(faceGeometry, faceMaterial);
     }
 
-<<<<<<< HEAD
-    public getMesh(): THREE.Object3D {
-        return this.mesh;
-=======
     /**
      * Generates the 3D geometry to display an annotated point.
      * @param point A Point3D assumed to be already on the true face plane.
@@ -195,17 +180,9 @@
         glowingPoint.renderOrder = 2;
 
         return glowingPoint;
->>>>>>> bc18f56b
-    }
-
-    public addAnnotatedPoint(point: pt.Point3D): void {
-
-<<<<<<< HEAD
-    }
-
-    public addAnnotatedLine(startPointID: bigint, endPointID: bigint): void {
-        // handles intersections too
-=======
+    }
+
+
     /**
      * Generates the 3D geometry to display an annotated line.
      * @param start A Point3D assumed to be already in the true face.
@@ -261,23 +238,17 @@
         }
 
         return meshes;
->>>>>>> bc18f56b
-    }
-
-    public delAnnotatedPoint(pointID: bigint): void {
-
-<<<<<<< HEAD
-=======
-    /**
-     * Update the annotations in this Face3D according to an annotations
-     * update object, which tells this Face3D which points and lines to
-     * create and delete. Automatically updates internal geometry.
-     * @param update The annotations update object.
-     * @returns A FaceUpdate3D object which contains Three.js objects that
-     * need to be deleted and added to the scene.
-     * @throws Error when referring to IDs of non-existent points/lines.
-     */
-    public updateAnnotations(update: AnnotationUpdate3D): FaceUpdate3D {
+    }
+
+    /**
+     * Gets the main mesh corresponding to the face geometry of this Face3D.
+     * @returns The face geometry mesh for this Face3D.
+     */
+    public getFaceMesh(): THREE.Object3D {
+        return this.mesh;
+    }
+
+    public addAnnotatedPoint(point: pt.Point3D): void {
 
         const objectsToAdd: THREE.Object3D[] = [];
         const objectsToDelete: THREE.Object3D[] = [];
@@ -341,7 +312,14 @@
         }
 
         return faceUpdate;
->>>>>>> bc18f56b
+    }
+
+    public addAnnotatedLine(startPointID: bigint, endPointID: bigint): void {
+        // handles intersections too
+    }
+
+    public delAnnotatedPoint(pointID: bigint): void {
+
     }
 
     public delAnnotatedLine(lineID: bigint): void {
@@ -363,8 +341,23 @@
     }
 
 
-<<<<<<< HEAD
-=======
+
+        let minID: bigint = 0n;
+        let minDist = pt.distance(point, this.projectToEdge(point, 0n));
+
+        // Check distances to edges by projection.
+        for (let i = 1n; i < this.N; i++) {
+            const dist = pt.distance(point, this.projectToEdge(point, i));
+            if (dist < minDist) {
+                minID = i;
+                minDist = dist;
+            }
+        }
+
+        return minID;
+    }
+
+
     /**
      * Dispose of all the Three.js objects that this Face3D manages.
      */
@@ -443,6 +436,5 @@
     
     // TODO: rotate the three js geometry method, vs rotate the true face.
     // TODO: methods to change visibility and disable/enable raycasting thru this face.
->>>>>>> bc18f56b
 
 }