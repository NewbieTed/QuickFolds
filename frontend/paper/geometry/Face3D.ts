/**
 * @fileoverview Implementation of the Face3D class, whose instances form
 * the graph data structure representing the paper.
 */

<<<<<<< HEAD
import * as THREE from 'three';
import {getNextFaceID} from "../view/SceneManager"
import * as pt from "./Point";


=======

import {getNextFaceID} from "../view/SceneManager" 
import * as THREE from 'three';
import * as pt from "./Point";


/**
 * An AnnotationUpdate3D object describes the new points
 * created, the new lines created, the old lines deleted, and the old
 * points deleted when an annotation method is called.
 */
export type AnnotationUpdate3D = {
    readonly pointsAdded: Map<bigint, pt.AnnotatedPoint3D>
    readonly pointsDeleted: bigint[]
    readonly linesAdded: Map<bigint, pt.AnnotatedLine>
    readonly linesDeleted: bigint[]
}

/**
 * Encodes lists of Three JS objects to be added from the scene,
 * or removed from the scene and also deleted from memory.
 */
export type FaceUpdate3D = {
    readonly objectsToAdd: THREE.Object3D[]
    readonly objectsToDelete: THREE.Object3D[]
}

>>>>>>> 3f217b03

export class Face3D {

    /**
     * ID - matches the ID of the corresponding Face3D. Unique identifier
     * vertices - the vertices defining this face, in some adjacency order
     * annotatedPoints - annotated points id'd at integers > the # of vertices
     * annotatedLines - annotated lines between points
     * paperThickness - how thick the paper is
     * offset - the number of half-paper-thicknesses away from the underlying
     *          plane, positive is in the direction of the principal normal
     * mesh -  the three JS object which appears in this scene
     * nextLineID - the integer to be used as the id of the next created line
     * nextPointID - the integer to be used as the id of the next created point
     * principalNormal - a unit vector which shows the principal normal of the
     *                  paper, which is pointing out from the same side of the
     *                  paper that was originally face-up in the crease pattern
     */
    private readonly ID: bigint;
    private readonly vertices: pt.Point3D[];
    private annotatedPoints: Map<bigint, pt.AnnotatedPoint>;
    private annotatedLines: Map<bigint, pt.AnnotatedLine>;
    private mesh: THREE.Object3D;
    private paperThickness: number;
    private offset: number;
    private principalNormal: pt.Point3D;

    public constructor(
                vertices: pt.Point3D[],
                paperThickness: number,
                offset: number,
                principalNormal: pt.Point3D
                ) {

        this.ID = getNextFaceID();
        this.vertices = vertices;
<<<<<<< HEAD
        this.nextPointID = BigInt(vertices.length);
        this.nextLineID = 0n;
        this.annotatedPoints = new Map<bigint, pt.AnnotatedPoint>();
=======
        this.N = BigInt(vertices.length);
        this.annotatedPoints = new Map<bigint, pt.AnnotatedPoint3D>();
>>>>>>> 3f217b03
        this.annotatedLines = new Map<bigint, pt.AnnotatedLine>();
        this.paperThickness = paperThickness;
        this.offset = offset;
<<<<<<< HEAD
        this.principalNormal = principalNormal;
=======
        this.principalNormal = pt.normalize(principalNormal);
        
        this.mesh = this.createFaceGeometry();
    }


    /**
     * Generates the 3D polygon geometry from the initialization of vertices.
     * @returns A Three JS object mesh which displays this Face3D.
     */
    private createFaceGeometry(): THREE.Object3D {
>>>>>>> 3f217b03

        // In origami, all faces are actually convex polygons, provided that
        // the paper was initially a convex polygon. Therefore their centroid
        // is contained inside of the polygon. Since Three.js defines all
        // geometry using triangles, drawing lines from the vertices to the
        // centroid is a natural way to create the polygon geometry we need.

        // Vector for translating the slab off of the underlying plane.
        const principalOffset: pt.Point3D = pt.scalarMult(
            principalNormal, paperThickness * offset * 0.5
        );
        // The centroid of the slab.
        const centroid: pt.Point3D = pt.add(
            pt.average(this.vertices), principalOffset
        );
        // Vector for offsetting half the thickness of the paper
        const centerOffset: pt.Point3D = pt.scalarMult(
            principalNormal, paperThickness * 0.5
        );
        const centroidTop: pt.Point3D = pt.add(centroid, centerOffset);
        const centroidBot: pt.Point3D = pt.subtract(centroid, centerOffset);

        // Number of vertices in this Face3D.
        const N: bigint = BigInt(this.vertices.length);

        // Create mesh points from all the vertices.
        const points: number[] = [];
        points.push(centroidTop.x, centroidTop.y, centroidTop.z); // 0
        points.push(centroidBot.x, centroidBot.y, centroidBot.z); // 1
        for (let i = 0n; i < N; i++) {

            // Find the projection of the vertex onto the slab's center plane.
            const center: pt.Point3D = pt.add(
                vertices[Number(i)], principalOffset
            );

            // Compute the top and bottom points.
            const bot: pt.Point3D = pt.subtract(center, centerOffset);
            const top: pt.Point3D = pt.add(center, centerOffset);

            points.push(top.x, top.y, top.z); // Index 2*i + 2
            points.push(bot.x, bot.y, bot.z); // Index 2*i + 3
        }

        // Now create the faces of the slab by referring to point indices.
        const triangles: number[] = [];
        for (let i = 0n; i < vertices.length; i++) {

            const topIndex = Number(2n*i + 2n);
            const botIndex = Number(2n*i + 3n);
            const nextTopIndex = Number(2n*((i + 1n) % N) + 2n);
            const nextBotIndex = Number(2n*((i + 1n) % N) + 3n);

            // Triangle on top.
            triangles.push(topIndex, nextTopIndex, 0);
            // Triangle on bottom.
            triangles.push(botIndex, nextBotIndex, 1);
            // First side triangle.
            triangles.push(topIndex, nextTopIndex, nextBotIndex);
            // Second side triangle.
            triangles.push(botIndex, nextBotIndex, topIndex);
        }

        // Create the geometry with the points and triangles.
        const faceGeometry = new THREE.BufferGeometry();
        faceGeometry.setAttribute(
            'position',
            new THREE.BufferAttribute(new Float32Array(points), 3)
        );
        faceGeometry.setIndex(
            new THREE.BufferAttribute(new Uint32Array(triangles), 1)
        );
        faceGeometry.computeVertexNormals();

        // Create the mesh.
        const faceMaterial = new THREE.MeshBasicMaterial({
            color: 0xdea7eb,
            side: THREE.DoubleSide,
            // roughness: 0.5
        });
        this.mesh = new THREE.Mesh(faceGeometry, faceMaterial);
    }

<<<<<<< HEAD
    public getMesh(): THREE.Object3D {
        return this.mesh;
    }

    public addAnnotatedPoint(point: pt.Point3D): void {
=======
    /**
     * Generates the 3D geometry to display an annotated point.
     * @param point A Point3D assumed to be already on the true face plane.
     * @returns A Three JS object mesh which displays the provided point.
     */
    private createPointGeometry(point: pt.Point3D): THREE.Object3D {

        // Vector for translating the slab off of the underlying plane.
        const principalOffset: pt.Point3D = pt.scalarMult(
            this.principalNormal, this.paperThickness * this.offset * 0.5
        );
        const pos: pt.Point3D = pt.add(point, principalOffset);

        // Create a glowing point.
        const glowingMaterial = new THREE.PointsMaterial({
            color: 0x0000ff,
            size: 0.1,
            opacity: 1,
            sizeAttenuation: true,
            depthTest: false
        });
        const pointGeometry = new THREE.BufferGeometry().setFromPoints(
            [new THREE.Vector3(pos.x, pos.y, pos.z)]
        );
        const glowingPoint = new THREE.Points(pointGeometry, glowingMaterial);

        // Render this point last (to get X-ray vision).
        glowingPoint.renderOrder = 2;
>>>>>>> 3f217b03

        return glowingPoint;       
    }

<<<<<<< HEAD
    public addAnnotatedLine(startPointID: bigint, endPointID: bigint): bigint {
        // handles intersections too
        return 0n;
=======

    /**
     * Generates the 3D geometry to display an annotated line.
     * @param start A Point3D assumed to be already in the true face.
     * @param end A Point3D assumed to be already in the true face.
     * @returns A Three JS object mesh which displays the provided line.
     */
    private createLineGeometry(
                start: pt.Point3D, 
                end: pt.Point3D
                ): THREE.Object3D {

        // Vector for translating the slab off of the underlying plane.
        const principalOffset: pt.Point3D = pt.scalarMult(
            this.principalNormal, this.paperThickness * this.offset * 0.5
        );
        const pos1: pt.Point3D = pt.add(start, principalOffset);
        const pos2: pt.Point3D = pt.add(end, principalOffset);

        // Create a glowing line.
        const glowingMaterial = new THREE.MeshBasicMaterial({
            color: 0x00aa22,
            opacity: 1,
            side: THREE.DoubleSide,
            depthTest: false
        });
        const lineCurve = new THREE.LineCurve3(
            new THREE.Vector3(pos1.x, pos1.y, pos1.z),
            new THREE.Vector3(pos2.x, pos2.y, pos2.z)
        );
        const lineGeometry = new THREE.TubeGeometry(lineCurve, 1, 0.01, 16);
        const glowingLine = new THREE.Mesh(lineGeometry, glowingMaterial);

        // Render this line last (to get X-ray vision).
        glowingLine.renderOrder = 1;

        return glowingLine;
>>>>>>> 3f217b03
    }

    // TODO: create constructor from Face2D + 3D annotations.

    /**
     * Collects and returns all of the meshes corresponding to this Face3D.
     * @returns A list of all Three.js meshes corresponding to this Face3D.
     */
    public collectMeshes(): THREE.Object3D[] {

        const meshes: THREE.Object3D[] = [this.mesh];
        for (const pointGeo of this.pointGeometry.values()) {
            meshes.push(pointGeo);
        }
        for (const lineGeo of this.lineGeometry.values()) {
            meshes.push(lineGeo);
        }

        return meshes;
    }

    /**
     * Gets the main mesh corresponding to the face geometry of this Face3D.
     * @returns The face geometry mesh for this Face3D.
     */
    public getFaceMesh(): THREE.Object3D {
        return this.mesh;
    }

    /**
     * Update the annotations in this Face3D according to an annotations
     * update object, which tells this Face3D which points and lines to
     * create and delete. Automatically updates internal geometry.
     * @param update The annotations update object.
     * @returns A FaceUpdate3D object which contains Three.js objects that
     * need to be deleted and added to the scene.
     * @throws Error when referring to IDs of non-existent points/lines.
     */
    public updateAnnotations(update: AnnotationUpdate3D): FaceUpdate3D {

        const objectsToAdd: THREE.Object3D[] = [];
        const objectsToDelete: THREE.Object3D[] = [];

        // Delete the lines that need to be deleted.
        for (const lineID of update.linesDeleted) {
            if (!this.annotatedLines.delete(lineID)) {
                throw new Error(`No line with id ${lineID} exists.`);
            }
            const lineObject = this.lineGeometry.get(lineID);
            if (lineObject !== undefined) {
                objectsToDelete.push(lineObject);
            }
            this.lineGeometry.delete(lineID);
        }

        // Delete the points that need to be deleted.
        for (const pointID of update.pointsDeleted) {
            if (!this.annotatedPoints.delete(pointID)) {
                throw new Error(`No point with id ${pointID} exists.`);
            }
            const pointObject = this.pointGeometry.get(pointID);
            if (pointObject !== undefined) {
                objectsToDelete.push(pointObject);
            }
            this.pointGeometry.delete(pointID);
        }

        // Add the points that need to be added.
        for (const pointID of update.pointsAdded.keys()) {
            const point = update.pointsAdded.get(pointID);
            if (point !== undefined) {
                this.annotatedPoints.set(pointID, point);
                const pointObject = this.createPointGeometry(point.point);
                this.pointGeometry.set(pointID, pointObject);
                objectsToAdd.push(pointObject);
            }
        }

        // Add the lines that need to be added.
        for (const lineID of update.linesAdded.keys()) {
            const line = update.linesAdded.get(lineID);
            if (line !== undefined) {
                const startPoint = this.getPoint(line.startPointID);
                const endPoint = this.getPoint(line.endPointID);
                this.annotatedLines.set(lineID, line);
                const lineObject = this.createLineGeometry(startPoint, endPoint);
                this.lineGeometry.set(lineID, lineObject);
                objectsToAdd.push(lineObject);
            }
        }

        // Construct and return the face update object.
        const faceUpdate: FaceUpdate3D = {
            objectsToAdd: objectsToAdd,
            objectsToDelete: objectsToDelete
        }

        return faceUpdate;
    }



    public containedInFace(point: pt.Point3D): boolean {
        return false;
    }

    public findNearestPoint(point: pt.Point3D): bigint {
        return 0n;
    }

    public rotateFace(axis: null, angle: null) {

    }



}<|MERGE_RESOLUTION|>--- conflicted
+++ resolved
@@ -3,15 +3,8 @@
  * the graph data structure representing the paper.
  */
 
-<<<<<<< HEAD
-import * as THREE from 'three';
+
 import {getNextFaceID} from "../view/SceneManager"
-import * as pt from "./Point";
-
-
-=======
-
-import {getNextFaceID} from "../view/SceneManager" 
 import * as THREE from 'three';
 import * as pt from "./Point";
 
@@ -37,15 +30,17 @@
     readonly objectsToDelete: THREE.Object3D[]
 }
 
->>>>>>> 3f217b03
 
 export class Face3D {
 
     /**
      * ID - matches the ID of the corresponding Face3D. Unique identifier
      * vertices - the vertices defining this face, in some adjacency order
+     * N - the number of vertices
      * annotatedPoints - annotated points id'd at integers > the # of vertices
      * annotatedLines - annotated lines between points
+     * pointGeometry - the Three.js objects for annotation points
+     * lineGeometry - the Three.js objects for annotation lines
      * paperThickness - how thick the paper is
      * offset - the number of half-paper-thicknesses away from the underlying
      *          plane, positive is in the direction of the principal normal
@@ -56,10 +51,13 @@
      *                  paper, which is pointing out from the same side of the
      *                  paper that was originally face-up in the crease pattern
      */
-    private readonly ID: bigint;
-    private readonly vertices: pt.Point3D[];
-    private annotatedPoints: Map<bigint, pt.AnnotatedPoint>;
+    public readonly ID: bigint;
+    public readonly vertices: pt.Point3D[];
+    public readonly N: bigint;
+    private annotatedPoints: Map<bigint, pt.AnnotatedPoint3D>;
     private annotatedLines: Map<bigint, pt.AnnotatedLine>;
+    private pointGeometry: Map<bigint, THREE.Object3D>;
+    private lineGeometry: Map<bigint, THREE.Object3D>;
     private mesh: THREE.Object3D;
     private paperThickness: number;
     private offset: number;
@@ -74,22 +72,15 @@
 
         this.ID = getNextFaceID();
         this.vertices = vertices;
-<<<<<<< HEAD
-        this.nextPointID = BigInt(vertices.length);
-        this.nextLineID = 0n;
-        this.annotatedPoints = new Map<bigint, pt.AnnotatedPoint>();
-=======
         this.N = BigInt(vertices.length);
         this.annotatedPoints = new Map<bigint, pt.AnnotatedPoint3D>();
->>>>>>> 3f217b03
         this.annotatedLines = new Map<bigint, pt.AnnotatedLine>();
+        this.pointGeometry = new Map<bigint, THREE.Object3D>();
+        this.lineGeometry = new Map<bigint, THREE.Object3D>();
         this.paperThickness = paperThickness;
         this.offset = offset;
-<<<<<<< HEAD
-        this.principalNormal = principalNormal;
-=======
         this.principalNormal = pt.normalize(principalNormal);
-        
+
         this.mesh = this.createFaceGeometry();
     }
 
@@ -99,7 +90,6 @@
      * @returns A Three JS object mesh which displays this Face3D.
      */
     private createFaceGeometry(): THREE.Object3D {
->>>>>>> 3f217b03
 
         // In origami, all faces are actually convex polygons, provided that
         // the paper was initially a convex polygon. Therefore their centroid
@@ -109,7 +99,7 @@
 
         // Vector for translating the slab off of the underlying plane.
         const principalOffset: pt.Point3D = pt.scalarMult(
-            principalNormal, paperThickness * offset * 0.5
+            this.principalNormal, this.paperThickness * this.offset * 0.5
         );
         // The centroid of the slab.
         const centroid: pt.Point3D = pt.add(
@@ -117,23 +107,20 @@
         );
         // Vector for offsetting half the thickness of the paper
         const centerOffset: pt.Point3D = pt.scalarMult(
-            principalNormal, paperThickness * 0.5
+            this.principalNormal, this.paperThickness * 0.5
         );
         const centroidTop: pt.Point3D = pt.add(centroid, centerOffset);
         const centroidBot: pt.Point3D = pt.subtract(centroid, centerOffset);
-
-        // Number of vertices in this Face3D.
-        const N: bigint = BigInt(this.vertices.length);
 
         // Create mesh points from all the vertices.
         const points: number[] = [];
         points.push(centroidTop.x, centroidTop.y, centroidTop.z); // 0
         points.push(centroidBot.x, centroidBot.y, centroidBot.z); // 1
-        for (let i = 0n; i < N; i++) {
+        for (let i = 0n; i < this.N; i++) {
 
             // Find the projection of the vertex onto the slab's center plane.
             const center: pt.Point3D = pt.add(
-                vertices[Number(i)], principalOffset
+                this.vertices[Number(i)], principalOffset
             );
 
             // Compute the top and bottom points.
@@ -146,21 +133,21 @@
 
         // Now create the faces of the slab by referring to point indices.
         const triangles: number[] = [];
-        for (let i = 0n; i < vertices.length; i++) {
+        for (let i = 0n; i < this.N; i++) {
 
             const topIndex = Number(2n*i + 2n);
             const botIndex = Number(2n*i + 3n);
-            const nextTopIndex = Number(2n*((i + 1n) % N) + 2n);
-            const nextBotIndex = Number(2n*((i + 1n) % N) + 3n);
+            const nextTopIndex = Number(2n*((i + 1n) % this.N) + 2n);
+            const nextBotIndex = Number(2n*((i + 1n) % this.N) + 3n);
 
             // Triangle on top.
             triangles.push(topIndex, nextTopIndex, 0);
             // Triangle on bottom.
-            triangles.push(botIndex, nextBotIndex, 1);
+            triangles.push(1, nextBotIndex, botIndex);
             // First side triangle.
-            triangles.push(topIndex, nextTopIndex, nextBotIndex);
+            triangles.push(topIndex, nextBotIndex, nextTopIndex);
             // Second side triangle.
-            triangles.push(botIndex, nextBotIndex, topIndex);
+            triangles.push(topIndex, botIndex, nextBotIndex);
         }
 
         // Create the geometry with the points and triangles.
@@ -175,21 +162,20 @@
         faceGeometry.computeVertexNormals();
 
         // Create the mesh.
-        const faceMaterial = new THREE.MeshBasicMaterial({
-            color: 0xdea7eb,
+        const faceMaterial = new THREE.MeshPhysicalMaterial({
+            color: 0xc036e0,
             side: THREE.DoubleSide,
-            // roughness: 0.5
+            roughness: 0.8,
+            metalness: 0,
+            clearcoat: 0.1,
+            reflectivity: 0.1,
+            opacity: 1,
+            flatShading: true
         });
-        this.mesh = new THREE.Mesh(faceGeometry, faceMaterial);
-    }
-
-<<<<<<< HEAD
-    public getMesh(): THREE.Object3D {
-        return this.mesh;
-    }
-
-    public addAnnotatedPoint(point: pt.Point3D): void {
-=======
+
+        return new THREE.Mesh(faceGeometry, faceMaterial);
+    }
+
     /**
      * Generates the 3D geometry to display an annotated point.
      * @param point A Point3D assumed to be already on the true face plane.
@@ -218,16 +204,10 @@
 
         // Render this point last (to get X-ray vision).
         glowingPoint.renderOrder = 2;
->>>>>>> 3f217b03
-
-        return glowingPoint;       
-    }
-
-<<<<<<< HEAD
-    public addAnnotatedLine(startPointID: bigint, endPointID: bigint): bigint {
-        // handles intersections too
-        return 0n;
-=======
+
+        return glowingPoint;
+    }
+
 
     /**
      * Generates the 3D geometry to display an annotated line.
@@ -236,7 +216,7 @@
      * @returns A Three JS object mesh which displays the provided line.
      */
     private createLineGeometry(
-                start: pt.Point3D, 
+                start: pt.Point3D,
                 end: pt.Point3D
                 ): THREE.Object3D {
 
@@ -265,7 +245,6 @@
         glowingLine.renderOrder = 1;
 
         return glowingLine;
->>>>>>> 3f217b03
     }
 
     // TODO: create constructor from Face2D + 3D annotations.
@@ -366,20 +345,154 @@
         return faceUpdate;
     }
 
-
-
-    public containedInFace(point: pt.Point3D): boolean {
-        return false;
-    }
-
+    /**
+     * Gets the point in this face with the given id number.
+     * This could be a vertex or an annotated point.
+     * @param pointID The ID of the point to get.
+     * @returns The Point3D corresponding to the given point ID.
+     * @throws Error if the given ID does not correspond to any point.
+     */
+    public getPoint(pointID: bigint): pt.Point3D {
+        if (pointID < 0) {
+            throw new Error(`This face has no Point3D with id ${pointID}.`);
+        } else if (pointID < BigInt(this.vertices.length)) {
+            return this.vertices[Number(pointID)];
+        } else {
+            const result = this.annotatedPoints.get(pointID);
+            if (result !== undefined) {
+                return result.point as pt.Point3D;
+            }
+            throw new Error(`This face has no Point3D with id ${pointID}.`);
+        }
+    }
+
+    /**
+     * Gets the annotated point in this face with the given ID.
+     * @param pointID The ID of the annotated point to get.
+     * @returns The AnnotatedPoint3D object corresponding to the given ID.
+     * @throws Error if there is no annotated point with the given ID.
+     */
+    public getAnnotatedPoint(pointID: bigint): pt.AnnotatedPoint3D {
+        const result = this.annotatedPoints.get(pointID);
+        if (result !== undefined) {
+            return result;
+        }
+        throw new Error(`This face has no annotated point with id ${pointID}.`);
+    }
+
+    /**
+     * Gets the annotated line in this face with the given ID.
+     * @param lineID The ID of the annotated point to get.
+     * @returns The AnnotatedLine object corresponding to the given ID.
+     * @throws Error if there is no annotated line with the given ID.
+     */
+    public getAnnotatedLine(lineID: bigint): pt.AnnotatedLine {
+        const result = this.annotatedLines.get(lineID);
+        if (result !== undefined) {
+            return result;
+        }
+        throw new Error(`This face has no annotated line with id ${lineID}.`);
+    }
+
+    /**
+     * Projects the given Point3D onto the plane that the face's underlying
+     * polygon is contained within.
+     * @param point The point to project onto the face plane.
+     * @returns The projection of the given point onto the face plane.
+     */
+    public projectToFace(point: pt.Point3D): pt.Point3D {
+        const displacement: number = pt.dotProduct(
+            this.principalNormal, pt.subtract(point, this.vertices[0])
+        );
+        const result: pt.Point3D = pt.subtract(
+            point, pt.scalarMult(this.principalNormal, displacement)
+        );
+        return result;
+    }
+
+        /**
+     * Projects the given Point3D onto the edge of the given ID.
+     * @param point The point to project onto the edge.
+     * @param edgeID The ID of the edge to project onto.
+     * @returns The projection of the given point onto the edge.
+     * @throws Error if the given ID is not a valid edge ID.
+     */
+    public projectToEdge(point: pt.Point3D, edgeID: bigint): pt.Point3D {
+        if (edgeID < 0 || edgeID >= BigInt(this.vertices.length)) {
+            throw new Error(`The ID ${edgeID} is not a valid edge.`);
+        }
+
+        const edgeStart: pt.Point3D = this.getPoint(edgeID);
+        const edgeEnd: pt.Point3D = this.getPoint((edgeID + 1n) % this.N);
+        const direction: pt.Point3D = pt.normalize(pt.subtract(
+            edgeEnd, edgeStart
+        ));
+        const displacement: number = pt.dotProduct(
+            direction, pt.subtract(point, edgeStart)
+        );
+        const result: pt.Point3D = pt.add(
+            edgeStart, pt.scalarMult(direction, displacement)
+        );
+        return result;
+    }
+
+
+    /**
+     * Finds the ID of the point nearest to the given point in this face.
+     * The nearest point in the face could be an annotation or a vertex.
+     * @param point The reference point to find the nearest point to.
+     * @returns The ID of the point in this face nearest to the reference.
+     */
     public findNearestPoint(point: pt.Point3D): bigint {
-        return 0n;
-    }
-
-    public rotateFace(axis: null, angle: null) {
-
-    }
-
-
+
+        let minID: bigint = 0n;
+        let minDist: number = pt.distance(point, this.vertices[0]);
+
+        // Check distances to vertices.
+        for (let i = 1n; i < this.N; i++) {
+            const dist = pt.distance(point, this.vertices[Number(i)]);
+            if (dist < minDist) {
+                minID = i;
+                minDist = dist;
+            }
+        }
+
+        // Check distances to annotated points.
+        for (const ID of this.annotatedPoints.keys()) {
+            const dist = pt.distance(point, this.getAnnotatedPoint(ID).point);
+            if (dist < minDist) {
+                minID = ID;
+                minDist = dist;
+            }
+        }
+
+        return minID;
+    }
+
+
+    /**
+     * Finds the ID of the edge nearest to the given point in this face.
+     * @param point The reference point to find the nearest edge to.
+     * @returns The ID of the edge in this face nearest to the reference.
+     */
+    public findNearestEdge(point: pt.Point3D): bigint {
+
+        let minID: bigint = 0n;
+        let minDist = pt.distance(point, this.projectToEdge(point, 0n));
+
+        // Check distances to edges by projection.
+        for (let i = 1n; i < this.N; i++) {
+            const dist = pt.distance(point, this.projectToEdge(point, i));
+            if (dist < minDist) {
+                minID = i;
+                minDist = dist;
+            }
+        }
+
+        return minID;
+    }
+
+    // TODO: rotate the three js geometry method, vs rotate the true face.
+    // TODO: methods to change visibility and disable/enable raycasting thru this face.
 
 }