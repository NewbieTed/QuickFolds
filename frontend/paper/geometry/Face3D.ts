--- conflicted
+++ resolved
@@ -721,8 +721,6 @@
             annotationVec.sub(shift);
             annotationVec.applyQuaternion(q);
             annotationVec.add(shift);
-<<<<<<< HEAD
-=======
 
             const newAnnotation: pt.AnnotatedPoint3D = {
                 point: pt.createPoint3D(
@@ -735,19 +733,6 @@
         }
 
     }
->>>>>>> 1ae7de94
-
-            const newAnnotation: pt.AnnotatedPoint3D = {
-                point: pt.createPoint3D(
-                    annotationVec.x, annotationVec.y, annotationVec.z
-                ),
-                edgeID: oldAnnotation.edgeID
-            }
-            this.annotatedPoints.set(pointID, newAnnotation);
-
-        }
-
-    }
 
 
     // TODO: methods to change visibility and disable/enable raycasting thru this face.
