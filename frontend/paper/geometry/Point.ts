--- conflicted
+++ resolved
@@ -396,8 +396,6 @@
 }
 
 
-<<<<<<< HEAD
-=======
 /**
  * Computes the length of a vector
  * @param vec A Point (being used as a vector).
@@ -429,7 +427,6 @@
 
 
 
->>>>>>> bc18f56b
 // TODO
 export function rotatePoint(point: Point3D, axis: null, angle: null) {
 
