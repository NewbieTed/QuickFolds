--- conflicted
+++ resolved
@@ -1,9 +1,6 @@
 /**
  * @fileoverview This file is an implementation of a graph of 2DFace objects
  * with public methods to manipulate the graph at a basic level.
-<<<<<<< HEAD
- */
-=======
  */
 
 import { Face2D } from "../geometry/Face2D";
@@ -46,4 +43,3 @@
   )); // big face
 
 }
->>>>>>> bc18f56b
