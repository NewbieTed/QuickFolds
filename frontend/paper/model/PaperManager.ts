/**
 * @fileoverview This file handles the bookkeeping of the sole static
 * instance of PaperGraph which represents the paper model currently
 * being viewed/edited. The file provides folding algorithms with
 * manipulate and update the paper; these are the only point of entry
 * which a caller can use to fold the currently opened origami in
 * the abstract mathematical sense, not considering any 3D rendering.
<<<<<<< HEAD
 */
=======
 */

import { AnnotationUpdate2D, Face2D } from "../geometry/Face2D";
import { Point2D } from "../geometry/Point";
import { createNewGraph, getFace2dFromId } from "./PaperGraph";



/**
 * Adds an annotation point to the 2d graph
 * @param point2d - the point to add
 * @param faceId - the id of the face to add it
 * @returns true if success, or a string containing the error message
 */
export function graphAddAnnotationPoint(
  point2d : Point2D,
  faceId: bigint,
  ) : true | string {
  let face2D : Face2D | undefined = getFace2dFromId(faceId);
  if (face2D == undefined) {
    return "Face id does not exists";
  }

  face2D.addAnnotatedPoint(point2d);
  return true;
}
>>>>>>> bc18f56b
<|MERGE_RESOLUTION|>--- conflicted
+++ resolved
@@ -5,9 +5,6 @@
  * manipulate and update the paper; these are the only point of entry
  * which a caller can use to fold the currently opened origami in
  * the abstract mathematical sense, not considering any 3D rendering.
-<<<<<<< HEAD
- */
-=======
  */
 
 import { AnnotationUpdate2D, Face2D } from "../geometry/Face2D";
@@ -33,5 +30,4 @@
 
   face2D.addAnnotatedPoint(point2d);
   return true;
-}
->>>>>>> bc18f56b
+}