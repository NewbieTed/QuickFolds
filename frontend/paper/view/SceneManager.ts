--- conflicted
+++ resolved
@@ -16,13 +16,11 @@
 
 let stepID = 1n;
 const origamiID = localStorage.getItem("currentOrigamiIdForEditor");
-<<<<<<< HEAD
+
 if (origamiID === null) {
     throw new Error("The ID of the current origami is null.");
 }
-=======
-
->>>>>>> c30c1aad
+
 
 let nextFaceId: bigint = 0n;
 const scene = new THREE.Scene();
@@ -215,7 +213,7 @@
     animations = animRemaining;
 }
 
- 
+
 /**
  * Animates folding several faces by rotating them about the
  * crease line specified by the ID of the anchored face and the
