--- conflicted
+++ resolved
@@ -4,18 +4,11 @@
     <meta charset="utf-8">
     <title>QuickFolds Editor</title>
     <link href="editor.css" rel="stylesheet">
-<<<<<<< HEAD
-    <!--<script src="../src/globalSettings.js"></script>-->
-  </head>
-  <body class="bg">
-    <script type="module" src="editor.js"></script>
-=======
     <script type="module" src="./globalSettings.ts"></script>
   </head>
   <body class="bg">
     <script type="module" src="editor.ts"></script>
     <script type="module" src="editorInputCapture.ts"></script>
->>>>>>> bc18f56b
     <div class="display">
       <p>Actions</p>
     </div>
