--- conflicted
+++ resolved
@@ -7,17 +7,11 @@
 import { getIsRotateSphereVisible, getIsShiftKeyPressed, getIsLeftMousePressed, getIsPickPointButtonPressed, resetIsPickPointButtonPressed, getIsDeletePointButtonPressed, resetIsDeletePointButtonPressed} from './editorInputCapture.js';
 import {UP_DIRECTION, RETURN_TO_ORIGIN_KEY, SWAP_CAM_TYPE	} from "./globalSettings.js";
 import {Face3D} from "../../geometry/Face3D.ts";
-<<<<<<< HEAD
-import {createPoint3D} from "../../geometry/Point.ts";
-import { RoomEnvironment } from 'three/examples/jsm/environments/RoomEnvironment';
-import { startup, threeJSIdsToOurIds } from '../SceneManager.ts';
-import {addAnnotationPoint} from "../../controller/Controller.ts";
-=======
 import {Face2D} from "../../geometry/Face2D.ts";
 import {createPoint3D, createPoint2D} from "../../geometry/Point.ts";
 import { RoomEnvironment } from 'three/examples/jsm/environments/RoomEnvironment'
-
->>>>>>> 3f217b03
+import { threeJSIdsToOurIds, startup} from "../SceneManager.ts";
+import {addAnnotationPoint} from "../../controller/Controller.ts"
 
 document.addEventListener('keydown', onKeyDown);
 document.addEventListener('mouseup', onMouseUp);
@@ -102,16 +96,6 @@
 const grid = new THREE.GridHelper(10, 10);
 scene.add(grid);
 
-<<<<<<< HEAD
-// // create plane
-// const geometryPlane = new THREE.PlaneGeometry(5, 5);
-// const materialGreen = new THREE.MeshBasicMaterial( { color: 0x00ff00 } );
-// const plane = new THREE.Mesh(geometryPlane, materialGreen);
-// plane.material.side = THREE.DoubleSide;
-// faces.push(plane);
-
-=======
->>>>>>> 3f217b03
 // create cam look at pt
 const geometrySphere = new THREE.SphereGeometry(0.05);
 const whiteMaterial = new THREE.MeshBasicMaterial( { color: 0xffffff } );
@@ -120,44 +104,6 @@
 scene.add(lookAtSphere);
 
 
-<<<<<<< HEAD
-
-
-
-
-
-
-
-
-
-
-// Attempt to create a Face3D.
-const vertices = [
-	createPoint3D(0, 0, 0, "Vertex"),
-	createPoint3D(0, 0, 5, "Vertex"),
-	createPoint3D(5, 0, 5, "Vertex"),
-	createPoint3D(5, 0, 0, "Vertex")
-]
-const principalNormal = createPoint3D(0, 1, 0);
-const plane = new Face3D(vertices, 0.1, 0, principalNormal);
-const object = plane.getMesh();
-scene.add(object);
-faces.push(object);
-startup(plane, object);
-
-
-
-
-
-
-
-
-
-
-
-
-// Add a point light to be able to see it
-=======
 // --------------------- Visual Test for Face3D and Face2D --------------------
 
 // Create a Face3D
@@ -191,7 +137,7 @@
 	for (const pointID of update2D.pointsAdded.keys()) {
 		const anotPt = update2D.pointsAdded.get(pointID);
 		pointsAdded.set(pointID, {
-			point: createPoint3D(anotPt.point.x, 0, anotPt.point.y), 
+			point: createPoint3D(anotPt.point.x, 0, anotPt.point.y),
 			edgeID: anotPt.edgeID
 		});
 	}
@@ -251,23 +197,15 @@
 }
 // For raycasting.
 faces.push(myFace3D.getFaceMesh());
-
 // -------------------- End of Test for Face3D and Face2D ---------------------
-
+startup(myFace3D, myFace3D.getFaceMesh().id);
+console.log("STart id" + myFace3D.getFaceMesh().id)
 
 // Add a point light to be able to see things.
->>>>>>> 3f217b03
 const pointLight = new THREE.PointLight(0xffffff, 0.25, 0, 1);
 pointLight.position.set(0, 10, 10);
 scene.add(pointLight);
 scene.add(new THREE.PointLightHelper(pointLight, 2, 0xffff00));
-<<<<<<< HEAD
-renderer.shadowMap.enabled = true;
-pointLight.castShadow = true;
-plane.getMesh().receiveShadow = true;
-plane.getMesh().castShadow = true;
-=======
->>>>>>> 3f217b03
 
 // raycast test pt
 const raycastSphere = new THREE.SphereGeometry(0.05);
@@ -276,15 +214,8 @@
 raySphere.visible = true;
 
 // put stuff in scene
-<<<<<<< HEAD
-// scene.add( plane );
 scene.add(lookAtSphere);
 scene.add(raySphere);
-// plane.rotateX(90);
-=======
-scene.add(lookAtSphere);
-scene.add(raySphere);
->>>>>>> 3f217b03
 
 // Set camera position.
 camera.position.y = 5;
@@ -387,10 +318,12 @@
 		if (intersects.length > 0) {
 
 			const intersect = intersects[0];
+			const object3dHit = intersect.object;
+			console.log("intersection id: " + object3dHit.id);
 			const point = intersect.point;
 			raySphere.position.set(point.x, point.y, point.z);
 
-			let idOfFaceHit = threeJSIdsToOurIds(intersect.object);
+			let idOfFaceHit = threeJSIdsToOurIds(object3dHit.id);
 			console.log(idOfFaceHit + "]");
 			if (idOfFaceHit === undefined) {
 				return;
